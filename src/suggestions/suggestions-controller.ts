--- conflicted
+++ resolved
@@ -1101,20 +1101,10 @@
                     "matchingText",
                     substringMatchRanges
                 );
-<<<<<<< HEAD
-                const option = new MenuOption(optionDisplayText, true, null, menu, null, () => {
-                    editAction.performAction(
-                        this.module.executer,
-                        this.module.eventRouter,
-                        this.module.focus.getContext(),
-                        {}
-                    );
-                });
-=======
->>>>>>> 157792d5
 
                 //necessary so that we don't create variables with keywords as identifiers
-                let option;
+                let option: MenuOption;
+
                 if (
                     (editAction.insertActionType === InsertActionType.InsertNewVariableStmt &&
                         Object.keys(PythonKeywords).indexOf(optionText) == -1 &&
