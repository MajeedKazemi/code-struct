--- conflicted
+++ resolved
@@ -1,14 +1,11 @@
+import EditorComponent from "../components/editor/editor";
 import { Editor } from "../editor/editor";
 import { Validator } from "../editor/validator";
 import { VarAssignmentStmt } from "../syntax-tree/ast";
 import { Module } from "../syntax-tree/module";
 import { Reference } from "../syntax-tree/scope";
 import { ConstructKeys, Util } from "../utilities/util";
-<<<<<<< HEAD
 import { ConstructDoc } from "./construct-doc";
-=======
-import EditorComponent from "../components/editor/editor";
->>>>>>> a625f24e
 
 /*
  *A tree menu that can hold options for the user and link through those options to other menus.
