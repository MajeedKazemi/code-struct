import { Position } from "monaco-editor";
import { EditCodeAction } from "../editor/action-filter";
<<<<<<< HEAD
import { Actions, EditActionType, InsertActionType } from "../editor/consts";
=======
import { Actions, Docs, InsertActionType } from "../editor/consts";
>>>>>>> d7e72bb6
import { Editor } from "../editor/editor";
import { EDITOR_DOM_ID } from "../editor/toolbox";
import { Validator } from "../editor/validator";
import { CodeConstruct, ListElementAssignment, TypedEmptyExpr, VarAssignmentStmt } from "../syntax-tree/ast";
import { BuiltInFunctions, InsertionType, PythonKeywords } from "../syntax-tree/consts";
import { Module } from "../syntax-tree/module";
import { TextEnhance } from "../utilities/text-enhance";
import { ConstructDoc } from "./construct-doc";

/*
 *A tree menu that can hold options for the user and link through those options to other menus.
 */
class Menu {
    //Menu object
    private isMenuOpen: boolean = false;
    options: MenuOption[] = [];
    editCodeActionsOptions: EditCodeAction[];

    /**
     * Index into this.options of an option that is currently focused and links to another menu.
     */
    openedLinkOptionIndex = -1;

    //tree structure
    children: Menu[] = [];
    parentMenu = null;

    //DOM
    static menuCount = 0;
    static idPrefix = "suggestion-menu-";
    htmlElement: HTMLDivElement;
    searchBar: HTMLInputElement;
    modal: HTMLDivElement;

    private optionsInViewPort;

    constructor(options: EditCodeAction[], optionsMap: Map<string, Function>, isSpotlightSearch: boolean = false) {
        if (isSpotlightSearch) {
            this.modal = document.createElement("div");
            this.modal.classList.add(MenuController.modalClass);
            document.getElementById(EDITOR_DOM_ID).appendChild(this.modal);

            this.htmlElement = document.createElement("div");
            this.htmlElement.classList.add(MenuController.menuElementClass);
            this.htmlElement.id = `${Menu.idPrefix}${Menu.menuCount}`;
            this.modal.appendChild(this.htmlElement);

            this.searchBar = document.createElement("input");
            this.searchBar.classList.add(MenuController.spotlightElementClass);
            this.searchBar.placeholder = "Search for Blocks";
            this.htmlElement.appendChild(this.searchBar);

            const menuController = MenuController.getInstance();

            window.onclick = (e: MouseEvent) => {
                if (e.target == this.modal) {
                    menuController.removeMenus();
                }
            };

            this.searchBar.addEventListener("keydown", (e: KeyboardEvent) => {
                menuController.spotlightSearchOnKeyDown(e, options);
            });

            this.searchBar.addEventListener("input", (e: Event) => {
                menuController.spotlightSearchOnChange(e, options);
            });
        } else {
            this.htmlElement = document.createElement("div");
            this.htmlElement.classList.add(MenuController.menuElementClass);
            this.htmlElement.id = `${Menu.idPrefix}${Menu.menuCount}`;
            document.getElementById(EDITOR_DOM_ID).appendChild(this.htmlElement);
        }

        Menu.menuCount++;

        for (const [key, value] of optionsMap) {
            const option = new MenuOption(key, false, null, this, null, value);
            option.attachToParentMenu(this);

            this.options.push(option);
        }

        this.htmlElement.addEventListener("mouseover", () => {
            this.htmlElement.style.visibility = "visible";
        });
    }

    //close any open sub-menus of menu
    closeChildren() {
        const activeChildren = this.children.filter((menu) => menu.isOpen);

        if (activeChildren.length > 0) {
            activeChildren.forEach((menu) => {
                menu.closeChildren();
                menu.close();
            });
        }
    }

    //indent children of this menu according to their level
    indentChildren(offset: number = 0) {
        if (this.children.length > 0) {
            const adjustment = offset + this.htmlElement.offsetWidth;
            this.children.forEach((child) => {
                child.htmlElement.style.left = `${adjustment}px`;

                if (child.children.length > 0) child.indentChildren(adjustment);
            });
        }
    }

    //Link this menu to a child through optionInParent
    linkMenuThroughOption(child: Menu, optionInParent: string) {
        const option = this.options.filter((option) => option.text === optionInParent)[0];

        if (option.hasChild()) option.setChildMenu(child);
        else {
            option.linkToChildMenu(child);
            option.selectAction = null;
            child.close();

            child.htmlElement.style.left = `${this.htmlElement.offsetWidth + this.htmlElement.offsetLeft}px`;

            this.addChildMenu(child);
        }
    }

    removeChild(child: Menu) {
        const childIndex = this.children.indexOf(child);

        if (childIndex > -1) {
            this.children.splice(childIndex, 1);
            child.removeFromDOM();
            this.removeLink(child);

            return true;
        }

        return false;
    }

    //Remove the option that links this menu to child from this menu and the DOM
    private removeLink(child: Menu) {
        const link = this.options.filter((option) => option.hasChild() && option.getChildMenu() === child)[0];
        this.options.splice(this.options.indexOf(link), 1);
        link.removeFromDOM();
    }

    //An empty option is one that does not link to another menu and also does not have a select action
    private countEmptyOptions() {
        let count = 0;

        this.options.forEach((option) => {
            if (!option.selectAction && !option.hasChild()) count++;
        });

        return count;
    }

    //Removes menu's that only serve as links (have a single option that links to another menu)
    static collapseSingleLinkMenus(root: Menu) {
        //this will collapse a menu that links to a single option as long as it is not the root menu
        if (root.parentMenu && root.options.length == 1 && root.children.length == 1) {
            const child = root.children[0];

            //move the child's options' DOM elements to root
            child.options.forEach((option) => {
                option.attachToParentMenu(root);
                const removedOption = child.htmlElement.removeChild(option.htmlElement);
                root.htmlElement.appendChild(removedOption);
            });

            //update root's children
            root.setChildMenus([...root.children, ...child.children]);
            root.removeChild(child);
            root.indentChildren(root.htmlElement.offsetLeft);

            root.options = child.options;

            //possible that root is a single option menu that links to another
            root = Menu.collapseSingleLinkMenus(root);

            return root;
        }

        //Do this for all nodes
        root.children.forEach((child) => {
            child = Menu.collapseSingleLinkMenus(child);
        });

        return root;
    }

    removeEmptyChildren() {
        if (this.children.length == 0) {
            //root could be a menu with options that had all of their links removed
            if (this.countEmptyOptions() == this.options.length && this.parentMenu) {
                this.parentMenu.removeChild(this);
            }
        }

        //some options might remain, but not link to a menu or have an action associated with them. These need to be removed
        //this is due to the fact that buildAvailableInsertsMenu() does not recursively check the menuMap for empty options
        let optionsToRemove = [];
        this.options.forEach((option) => {
            if (!option.hasChild() && !option.selectAction) {
                optionsToRemove.push(option);
            }
        });
        optionsToRemove.forEach((option) => {
            option.removeFromDOM();
        });
        optionsToRemove = optionsToRemove.map((option) => option.text);

        this.options = this.options.filter((option) => optionsToRemove.indexOf(option.text) == -1);

        this.children.forEach((child) => {
            child.removeEmptyChildren();
        });
    }

    open() {
        this.isMenuOpen = true;
        this.htmlElement.style.visibility = "visible";
    }

    close() {
        this.isMenuOpen = false;
        this.htmlElement.style.visibility = "hidden";

        //if we are closing this menu, the focused option needs to be reset
        this.options.forEach((option) => {
            option.removeFocus();
        });
    }

    isOpen() {
        return this.isMenuOpen;
    }

    //for bulk setting children
    setChildMenus(menus: Menu[]) {
        menus.forEach(
            ((menu) => {
                menu.parentMenu = this;
            }).bind(this)
        );

        this.children = menus;
    }

    addChildMenu(menu: Menu) {
        menu.parentMenu = this;
        this.children.push(menu);
    }

    removeFromDOM() {
        let node = this.htmlElement;
        let parentNode = node.parentNode;
        parentNode.removeChild(this.htmlElement);

        if (parentNode == this.modal) {
            document.getElementById(EDITOR_DOM_ID).removeChild(this.modal);
        }
    }

    getOptionByText(optionText: string) {
        return this.options.filter((option) => option.text == optionText)[0];
    }

    setOptionsInViewport(n: number) {
        this.optionsInViewPort = n;
    }

    getOptionsInViewport() {
        return this.optionsInViewPort;
    }

    /**
     * This should only be called on menus with > 0 options. Otherwise it will have no effect.
     */
    updateDimensions() {
        if (this.options.length > 0) {
            const optionHeight = this.options[0].htmlElement.offsetHeight;
            const totalOptionHeight = optionHeight * this.options.length;
            const vh = window.innerHeight;

            if (totalOptionHeight <= 0.3 * vh) {
                this.optionsInViewPort = this.options.length;
                this.htmlElement.style.height = `${totalOptionHeight}px`;
            } else {
                this.optionsInViewPort = Math.floor((0.3 * vh) / optionHeight);
                this.htmlElement.style.height = `${this.optionsInViewPort * optionHeight}px`;
            }
        }
    }
}

/**
 * An option within a menu that can link to another menu or perform an action when selected.
 */
class MenuOption {
    //menu this option links to
    private childMenu: Menu;
    //menu this option is a part of
    parentMenu: Menu;

    text: string;
    doc: ConstructDoc;
    htmlElement: HTMLDivElement;
    draftMode: boolean;

    //action performed when this option is selected, null if this option links to another menu
    selectAction: Function;

    constructor(
        text: string = "Option Text",
        useInnerHTML: boolean = false,
        childMenu?: Menu,
        parentMenu?: Menu,
        doc?: ConstructDoc,
        selectAction?: Function,
        extraInformation?: string,
        draftMode: boolean = false
    ) {
        this.text = text;
        this.childMenu = childMenu;
        this.parentMenu = parentMenu;
        this.doc = doc;
        this.selectAction = selectAction;

        this.htmlElement = document.createElement("div");
        this.htmlElement.classList.add(MenuController.optionElementClass);

        this.draftMode = draftMode;

        if (draftMode) this.htmlElement.classList.add(MenuController.draftModeOptionElementClass);

        let textNode;

        text = text.replace(/---/g, "<hole1></hole1>");
        text = text.replace(/--/g, "<hole2></hole2>");

        if (useInnerHTML) {
            textNode = document.createElement("div");
            textNode.innerHTML = text;
        } else {
            textNode = document.createElement("span");
            textNode.textContent = text;
        }

        textNode.classList.add(MenuController.optionTextElementClass);
        this.htmlElement.appendChild(textNode);

        if (extraInformation) {
            let extra = document.createElement("div");
            extra.innerHTML = extraInformation;
            extra.classList.add(MenuController.suggestionOptionExtraInfo);

            this.htmlElement.appendChild(extra);
        }

        this.addArrowImg();

        this.htmlElement.addEventListener("click", () => {
            this.select();
            MenuController.getInstance().removeMenus();
        });

        parentMenu.htmlElement.appendChild(this.htmlElement);
    }

    private addArrowImg() {
        if (this.childMenu) {
            const image = document.createElement("img");
            image.src = "./src/res/img/optionArrow.png";
            image.classList.add("optionArrowImage");
            this.htmlElement.appendChild(image);
        }
    }

    select() {
        if (this.childMenu) this.childMenu.open();
        else if (this.selectAction) this.selectAction();
    }

    linkToChildMenu(child: Menu) {
        this.childMenu = child;

        this.htmlElement.addEventListener("mouseenter", () => {
            this.childMenu.parentMenu.openedLinkOptionIndex = this.childMenu.parentMenu.options.indexOf(this);
            this.childMenu.open();
        });

        this.addArrowImg();
    }

    attachToParentMenu(menu: Menu) {
        this.parentMenu = menu;
    }

    hasChild() {
        return this.childMenu ? true : false;
    }

    getChildMenu() {
        return this.childMenu;
    }

    //highlights this option when it is focused on in the menu and opens its child menu if it has one
    setFocus() {
        this.htmlElement.classList.add(MenuController.selectedOptionElementClass);

        if (this.childMenu) {
            this.childMenu.open();
            this.childMenu.htmlElement.style.top = `${
                this.htmlElement.offsetTop +
                this.parentMenu.htmlElement.offsetTop -
                this.parentMenu.htmlElement.scrollTop
            }px`;
        } else if (this.doc) {
            this.doc.resetScroll();
            this.doc.show();
        }
    }

    //removes highlight from option when focused off and closes any child menus that were open
    removeFocus() {
        this.htmlElement.classList.remove(MenuController.selectedOptionElementClass);

        if (this.childMenu) this.parentMenu.closeChildren();
        else if (this.doc) this.doc.hide();
    }

    removeFromDOM() {
        this.parentMenu.htmlElement.removeChild(this.htmlElement);
    }

    setChildMenu(child: Menu) {
        this.childMenu = child;
    }
}

/**
 * Singleton controlling menu generation and removal as well as navigation through a menu
 */
export class MenuController {
    private static instance: MenuController;
    private topOptionIndex: number = 0;
    private bottomOptionIndex: number = 0;

    static suggestionOptionExtraInfo: string = "suggestionOptionExtraInfo";
    static optionElementClass: string = "suggestionOptionParent";
    static draftModeOptionElementClass: string = "draftModeOptionElementClass";
    static menuElementClass: string = "suggestionMenuParent";
    static modalClass: string = "spotlightModal";
    static spotlightElementClass: string = "spotlight";
    static optionTextElementClass: string = "suggestionOptionText";
    static selectedOptionElementClass: string = "selectedSuggestionOptionParent";

    private oldScrollOffset: number = 0;

    module: Module;
    editor: Editor;
    indexOfRootMenu: number = -1;

    focusedMenuIndex: number = 0;
    focusedOptionIndex: number = -1;

    menus: Menu[] = [];

    private constructor() {}

    static getInstance() {
        if (!MenuController.instance) MenuController.instance = new MenuController();

        return MenuController.instance;
    }

    setInstance(module: Module, editor: Editor) {
        this.module = module;
        this.editor = editor;
    }

    /**
     * Build a single-node menu that contains all options provided by suggestions.
     *
     * @param suggestions An array of options this menu will have.
     *
     * @param actionMap   map of option names to their selectActions.
     *                    Provide an empty map if no custom actions are necessary.
     *
     * @param pos         Starting top-left corner of this menu in the editor.
     */
    buildSingleLevelMenu(
        suggestions: EditCodeAction[],
        pos: any = { left: 0, top: 0 },
        isSpotlightSearch: boolean = false
    ) {
        if (this.menus.length > 0) this.removeMenus();
        else if (suggestions.length >= 0) {
            //TODO: Very hacky way of fixing #569
            //The issue is that the "no options" option is only added to the menu during the call to updateOptions
            //if there is an attempt to create a menu that would have no options, the menu was simply not allowed to be created which is why the "no options" option was not visible any longer
            if (suggestions.length === 0) {
                suggestions.push(Actions.instance().actionsList[0]); //this does not have to be this specific aciton, just need one to create the option so that the menu is created and then we immediately delete the option
            }

            const menu = this.module.menuController.buildMenu(suggestions, pos, isSpotlightSearch);

            //TODO: Continuation of very hacky way of fixing #569
            if (suggestions.length === 0) {
                menu.options[0].removeFromDOM();
                menu.options = [];
                const option = new MenuOption("No suitable options found.", false, null, menu, null, () => {});
                this.insertOptionIntoMenu(option, menu);
                this.focusedOptionIndex = 0;
            }

            menu.updateDimensions();
            menu.open();
            this.indexOfRootMenu = 0;
            this.focusedOptionIndex = 0;
            this.bottomOptionIndex = menu.getOptionsInViewport() - 1;
            menu.editCodeActionsOptions = suggestions;
            this.focusOption(menu.options[this.focusedOptionIndex]);
        }
    }

    private calculateAutocompleteMatchPrecision(text: string, matchString: string): string {
        if (matchString && text) {
            let matchCount = 0;

            for (let i = 0; i < text.length; i++) {
                if (text[i] === matchString[i]) matchCount++;
            }

            // because the terminating char will never be hit here in the suggestion menu click
            // (otherwise it would've been matched by the autocomplete)
            return (matchCount / (matchString.length + 1)).toFixed(2);
        } else return "1";
    }

    /**
     * Helper for building a menu and assigning its options. Does not specify the tree structure. Simply constructs a Menu object.
     *
     * @param options the menu's options.
     * @param pos     Initial top-left corner of the menu.
     *
     * @returns the constructed menu. Null if no options was empty.
     */
    private buildMenu(
        options: EditCodeAction[],
        pos: any = { left: 0, top: 0 },
        isSpotlightSearch: boolean = false
    ): Menu {
        if (options.length > 0) {
            const menuOptions = new Map<string, Function>();

            for (const action of options) {
                menuOptions.set(action.optionName, () => {
                    action.performAction(
                        this.module.executer,
                        this.module.eventRouter,
                        this.module.focus.getContext(),
                        { type: "autocomplete-menu", precision: "0", length: action.matchString.length + 1 },
                        {}
                    );
                });
            }

            const menu = new Menu(options, menuOptions, isSpotlightSearch);

            //TODO: These are the same values as the ones used for mouse offset by the messages so maybe make them shared in some util file
            menu.htmlElement.style.left = `${pos.left + document.getElementById(EDITOR_DOM_ID).offsetLeft}px`;
            menu.htmlElement.style.top = `${
                pos.top + parseFloat(window.getComputedStyle(document.getElementById(EDITOR_DOM_ID)).paddingTop)
            }px`;

            //TODO: No good way of separating responsibility completely because ready doc objects are stored in util instead of being created here.
            //I guess, it is always possible to have a list of active docs and loop through it here and update their positions instead of
            //using the static method to update them all. Do that in case this ever slows down anything.
            ConstructDoc.updateDocsLeftOffset(
                document.getElementById(EDITOR_DOM_ID).offsetLeft +
                    document.getElementById(`${Menu.idPrefix}${Menu.menuCount - 1}`).offsetWidth
            );

            this.menus.push(menu);

            return menu;
        }

        return null;
    }

    spotlightSearchOnKeyDown(e: KeyboardEvent, options: EditCodeAction[]) {
        const context = this.module.focus.getContext();
        const action = this.module.eventRouter.getKeyAction(e, context);

        if (
            action.type == EditActionType.SelectMenuSuggestion ||
            action.type == EditActionType.SelectMenuSuggestionAbove ||
            action.type == EditActionType.SelectMenuSuggestionBelow
        ) {
            const preventDefaultEvent = this.module.executer.execute(action, context, e);

            if (preventDefaultEvent) {
                e.preventDefault();
                e.stopPropagation();
            }
        }
    }

    spotlightSearchOnChange(e: Event, options: EditCodeAction[]) {
        const context = this.module.focus.getContext();
        const target = e.target as HTMLInputElement;
        let prevText = target.value.slice(0, -1);
        let curText = target.value;
        let lastkey = target.value.slice(-1);

        //check match
        for (const match of options) {
            if (match.terminatingChars.indexOf(lastkey) >= 0) {
                if (match.trimSpacesBeforeTermChar) prevText = prevText.trim();

                if (prevText == match.matchString || (match.matchRegex != null && match.matchRegex.test(prevText)))
                    match.performAction(this.module.executer, this.module.eventRouter, context, {
                        type: "autocomplete-menu",
                        precision: this.calculateAutocompleteMatchPrecision(prevText, match.matchString),
                        length:
                            match.insertActionType === InsertActionType.InsertNewVariableStmt
                                ? prevText.length + 1
                                : match.matchString.length + 1,
                    });
            }
        }

        this.updateMenuOptions(curText);
    }

    removeMenus() {
        this.menus.forEach((menu) => {
            menu.close();
            menu.removeFromDOM();
        });

        this.menus = [];
        this.focusedMenuIndex = 0;
        this.focusedOptionIndex = 0;
    }

    //Removes focus from currently focused option and sets it to the option below it.
    focusOptionBelow() {
        const options = this.menus[this.focusedMenuIndex].options;
        const optionDomElements = this.menus[this.focusedMenuIndex].htmlElement.getElementsByClassName(
            MenuController.optionElementClass
        );

        //Updates
        options[this.focusedOptionIndex].removeFocus();
        this.focusedOptionIndex++;

        if (this.focusedOptionIndex == optionDomElements.length) {
            this.focusedOptionIndex = 0;
        }

        if (this.focusedOptionIndex == 0) {
            this.menus[this.focusedMenuIndex].htmlElement.scrollTop = 0;
            this.topOptionIndex = 0;
            this.bottomOptionIndex = this.menus[this.focusedMenuIndex].getOptionsInViewport() - 1;
        } else if (this.focusedOptionIndex > this.bottomOptionIndex) {
            this.topOptionIndex++;
            this.bottomOptionIndex++;
            this.menus[this.focusedMenuIndex].htmlElement.scrollTop += (
                optionDomElements[0] as HTMLDivElement
            ).offsetHeight;
        }

        options[this.focusedOptionIndex].setFocus();

        //Open sub-menu if there is one
        if (options[this.focusedOptionIndex].hasChild()) {
            this.menus[this.focusedMenuIndex].openedLinkOptionIndex = this.focusedOptionIndex;
        }
    }

    //Removes focus from currently focused option and sets it to the option above it.
    focusOptionAbove() {
        const options = this.menus[this.focusedMenuIndex].options;
        const optionDomElements = this.menus[this.focusedMenuIndex].htmlElement.getElementsByClassName(
            MenuController.optionElementClass
        );

        //Updates
        options[this.focusedOptionIndex].removeFocus();
        this.focusedOptionIndex--;

        if (this.focusedOptionIndex < 0) this.focusedOptionIndex = options.length - 1;

        if (this.focusedOptionIndex == options.length - 1) {
            this.menus[this.focusedMenuIndex].htmlElement.scrollTop =
                (optionDomElements[0] as HTMLDivElement).offsetHeight * options.length;
            this.topOptionIndex = options.length - this.menus[this.focusedMenuIndex].getOptionsInViewport();
            this.bottomOptionIndex = options.length - 1;
        } else if (this.focusedOptionIndex < this.topOptionIndex) {
            this.topOptionIndex--;
            this.bottomOptionIndex--;
            this.menus[this.focusedMenuIndex].htmlElement.scrollTop -= (
                optionDomElements[0] as HTMLDivElement
            ).offsetHeight;
        }

        options[this.focusedOptionIndex].setFocus();

        //Open sub-menu if there is one
        if (options[this.focusedOptionIndex].hasChild()) {
            this.menus[this.focusedMenuIndex].openedLinkOptionIndex = this.focusedOptionIndex;
        }
    }

    //Tracks the focused option for mouse interactions. Keys use focusOptionBelow(), focusOptionAbove(), openSubMenu() and closeSubMenu()
    focusOption(option: MenuOption) {
        //remove focus from any other options that may be focused within the currently focused menu
        if (this.focusedOptionIndex > -1 && this.focusedMenuIndex == this.menus.indexOf(option.parentMenu)) {
            this.menus[this.focusedMenuIndex].options[this.focusedOptionIndex].removeFocus();
        }

        //update focus
        this.focusedMenuIndex = this.menus.indexOf(option.parentMenu);
        this.focusedOptionIndex = this.menus[this.focusedMenuIndex].options.indexOf(option);

        //if user navigated from child, need to clear options in newly focused menu as well
        this.menus[this.focusedMenuIndex].options.forEach((option) => {
            option.removeFocus();
        });

        this.menus[this.focusedMenuIndex].options[this.focusedOptionIndex].setFocus();
    }

    //Open the menu, if any, that the currently focused option links to.
    openSubMenu() {
        if (this.focusedOptionIndex > -1) {
            const newFocusedMenu = this.menus[this.focusedMenuIndex].options[this.focusedOptionIndex].getChildMenu();

            this.menus[this.focusedMenuIndex].openedLinkOptionIndex = this.focusedOptionIndex;

            if (newFocusedMenu) {
                this.selectFocusedOption();

                this.focusedMenuIndex = this.menus.indexOf(newFocusedMenu);
                this.focusedOptionIndex = 0; //TODO: If we ever go back to nested menus then this.topOptionIndex and this.bottomOptionIndex need to be updated here.
                this.focusOption(this.menus[this.focusedMenuIndex].options[this.focusedOptionIndex]);
            }
        }
    }

    //Close any open sub-menus when navigating up in the menu from the currently focused option.
    closeSubMenu() {
        if (this.menus[this.focusedMenuIndex].parentMenu) {
            this.menus[this.focusedMenuIndex].options[this.focusedOptionIndex].removeFocus();
            this.focusedMenuIndex = this.menus.indexOf(this.menus[this.focusedMenuIndex].parentMenu);
            this.focusedOptionIndex = this.menus[this.focusedMenuIndex].openedLinkOptionIndex; //TODO: If we ever go back to nested menus then this.topOptionIndex and this.bottomOptionIndex need to be updated here.
            this.menus[this.focusedMenuIndex].options[this.focusedOptionIndex].setFocus();
            this.menus[this.focusedMenuIndex].closeChildren();
        }
    }

    //Perform the action associated with the currently focused option.
    selectFocusedOption() {
        if (this.focusedOptionIndex > -1) {
            this.menus[this.focusedMenuIndex].options[this.focusedOptionIndex].select();
        }
    }

    isMenuOpen() {
        return this.menus.length > 0 ? this.menus[this.indexOfRootMenu].isOpen() : false;
    }

    updateMenuArrayFromTree(root: Menu, isRoot: boolean) {
        if (isRoot) {
            this.indexOfRootMenu = 0;
            this.menus = [];
            this.focusedOptionIndex = 0; //TODO: If we ever go back to nested menus then this.topOptionIndex and this.bottomOptionIndex need to be updated here.
            this.focusedMenuIndex = 0;
        }

        this.menus.push(root);

        root.children.forEach((child) => {
            this.updateMenuArrayFromTree(child, false);
        });
    }

    styleMenuOptions() {
        if (this.isMenuOpen()) {
            const textEnhance = new TextEnhance();
            const menu = this.menus[this.focusedMenuIndex];

            let actionsToKeep = menu.editCodeActionsOptions;

            //------RECREATE OPTIONS------
            let focusedOptionText = "";
            if (this.focusedOptionIndex > -1) {
                focusedOptionText = menu.options[this.focusedOptionIndex].text;
            }

            //clear old options since some of them might not be valid anymore
            menu.options.forEach((option) => {
                option.removeFromDOM();
            });
            menu.options = [];

            for (const action of actionsToKeep) {
                let option = new MenuOption(
                    action.optionName,
                    true,
                    null,
                    menu,
                    null,
                    () => {
                        action.performAction(
                            this.module.executer,
                            this.module.eventRouter,
                            this.module.focus.getContext(),
                            "autocomplete-menu",
                            {}
                        );
                    },
                    null,
                    action.insertionResult.insertionType == InsertionType.DraftMode
                );

                this.insertOptionIntoMenu(option, menu);

                if (option.text === focusedOptionText) {
                    this.focusedOptionIndex = menu.options.length - 1;
                    option.htmlElement.classList.add(MenuController.selectedOptionElementClass);
                } else {
                    this.focusedOptionIndex = 0;
                }
            }

            //------UPDATE FOCUSED OPTION------
            if (menu.options.length == 0) {
                const option = new MenuOption("No suitable options found.", false, null, menu, null, () => {});
                this.insertOptionIntoMenu(option, menu);
                this.focusedOptionIndex = 0;
            } else if (this.focusedOptionIndex < menu.options.length) {
                this.focusOption(menu.options[this.focusedOptionIndex]);
            } else {
                console.error("suggestion-controller: this.focusedOptionIndex >= menu.options.length");
            }
        }
    }

    updateMenuOptions(optionText: string) {
        if (this.isMenuOpen()) {
            const textEnhance = new TextEnhance();
            const menu = this.menus[this.focusedMenuIndex];

            //------UPDATE MATCH STRING FOR ACTIONS THAT DEPEND ON USER INPUT------------

            /*The default text for var assignment is 'var = ---'
              Change it here so that fuse matches on 'user_input = ---'
              Same goes for ---[---] = --- ==> user_input[---] = ---
            */
            const assignNewVarAction = menu.editCodeActionsOptions.filter(
                (action) => action.insertActionType === InsertActionType.InsertNewVariableStmt
            )[0];
            if (assignNewVarAction) {
                assignNewVarAction.optionName = optionText + " = ---";
            }

            const assignListElementAction = menu.editCodeActionsOptions.filter(
                (action) => action.insertActionType === InsertActionType.InsertListIndexAssignment
            )[0];
            if (assignListElementAction) {
                assignListElementAction.optionName = optionText + "[---] = ---";
            }

            //------FILTER------
            //get matching options from fuse
            let actionsToKeep = Validator.matchEditCodeAction(optionText, menu.editCodeActionsOptions, ["optionName"]);

            /*Second round of filtering for regex-based items
              Currently only used by variable assignment
            */
            actionsToKeep = actionsToKeep.filter((editCodeAction) =>
                editCodeAction.item.matchRegex ? editCodeAction.item.matchRegex.test(optionText) : true
            );

            //var assignment option has to be moved to the end manually
            const indexOfVarAssignment = actionsToKeep
                .map((result) => result.item.insertActionType)
                .indexOf(InsertActionType.InsertNewVariableStmt);
            if (indexOfVarAssignment > -1) {
                const varAssignmentRes = actionsToKeep.splice(indexOfVarAssignment, 1)[0];
                actionsToKeep.push(varAssignmentRes);
            }

            //------RECREATE OPTIONS------
            let focusedOptionText = "";
            if (this.focusedOptionIndex > -1) {
                focusedOptionText = menu.options[this.focusedOptionIndex].text;
            }

            //clear old options since some of them might not be valid anymore
            menu.options.forEach((option) => {
                option.removeFromDOM();
            });
            menu.options = [];

            for (const fuseResult of actionsToKeep) {
                let substringMatchRanges = [];
                const editAction = fuseResult.item;

                //TODO: If there are more constructs that need to have a custom performAction based on user input then consider changing this to be more general
                const currentStmt = this.module.focus.getFocusedStatement();
                const currentScope = currentStmt.hasScope() ? currentStmt.scope : currentStmt.rootNode.scope;

                //This case is for displaying [userInput] = --- as a suggestion on empty lines when there are no previous assignments to
                //a variable with the user input being the identifier
                if (
                    editAction.insertActionType === InsertActionType.InsertNewVariableStmt &&
                    currentScope.getAllAssignmentsToVarAboveLine(optionText, this.module, currentStmt.lineNumber)
                        .length === 0
                ) {
                    substringMatchRanges = [[[0, optionText.length - 1]]]; //It will always exactly match the user input.
                    editAction.getCode = () =>
                        new VarAssignmentStmt(Docs.AddVarDocs.styles.backgroundColor, "", optionText);
                    editAction.trimSpacesBeforeTermChar = true;
                }
                // for displaying the correct identifier for the ---[---] = --- option
                else if (editAction.insertActionType === InsertActionType.InsertListIndexAssignment) {
                    substringMatchRanges = [[[0, optionText.length - 1]]];
                    editAction.getCode = () => {
                        const code = new ListElementAssignment();
                        (code.tokens[0] as TypedEmptyExpr).text = optionText;

                        return code;
                    };
                }
                // Excludes var assignment because it would have been caught by the first case.
                // If it wasn't then that means that this variable exists and we should offer
                // only one option for its reassignment which will use a Modifier and turn into
                // a VarAssignmentStmt in the end anyway.

                // So this is simply for avoiding duplicate options between abc = --- (VarAssignmentStmt)
                // and abc = --- (VarOperationStmt)

                //The var assignment option cannot be removed any earlier than here because of case 1 of this if block
                else if (editAction.insertActionType === InsertActionType.InsertNewVariableStmt) {
                    continue;
                } else {
                    for (const match of fuseResult.matches) {
                        substringMatchRanges.push(match.indices);
                    }
                }

                const optionDisplayText = textEnhance.getStyledSpanAtSubstrings(
                    editAction.optionName,
                    "matchingText",
                    substringMatchRanges
                );

                //Create new option from above info
                let option: MenuOption;
                //necessary so that we don't create variables with keywords as identifiers
                if (
                    (editAction.insertActionType === InsertActionType.InsertNewVariableStmt &&
                        Object.keys(PythonKeywords).indexOf(optionText) == -1 &&
                        Object.keys(BuiltInFunctions).indexOf(optionText) == -1) ||
                    editAction.insertActionType !== InsertActionType.InsertNewVariableStmt
                ) {
                    let extraInfo = null;

                    if (editAction.matchRegex?.test(optionText) || editAction.matchString == optionText) {
                        extraInfo = `press <span class="highlighted-text">${this.convertTerminatingChar(
                            editAction.terminatingChars[0]
                        )}</span> to insert`;
                    } else {
                        extraInfo = `press <span class="highlighted-text">Enter</span> to insert`;
                    }

                    option = new MenuOption(
                        optionDisplayText,
                        true,
                        null,
                        menu,
                        null,
                        () => {
                            editAction.performAction(
                                this.module.executer,
                                this.module.eventRouter,
                                this.module.focus.getContext(),
                                {
                                    type: "autocomplete-menu",
                                    precision: this.calculateAutocompleteMatchPrecision(
                                        optionText,
                                        editAction.matchString
                                    ),
                                    length:
                                        editAction.insertActionType === InsertActionType.InsertNewVariableStmt
                                            ? optionText.length + 1
                                            : editAction.matchString.length + 1,
                                },
                                {}
                            );
                        },
                        extraInfo,
                        editAction.insertionResult.insertionType == InsertionType.DraftMode
                    );

                    this.insertOptionIntoMenu(option, menu);
                }
            }

            //focus top option if one exists
            this.focusedOptionIndex = 0;
            this.topOptionIndex = 0;
            this.bottomOptionIndex = menu.getOptionsInViewport() > 0 ? menu.getOptionsInViewport() - 1 : 0;

            //------UPDATE FOCUSED OPTION------
            if (menu.options.length == 0) {
                const option = new MenuOption("No suitable options found.", false, null, menu, null, () => {});
                this.insertOptionIntoMenu(option, menu);
                this.focusedOptionIndex = 0;
            } else if (this.focusedOptionIndex < menu.options.length) {
                this.focusOption(menu.options[this.focusedOptionIndex]);
            } else {
                console.error("suggestion-controller: this.focusedOptionIndex >= menu.options.length");
            }
        }
    }

    updatePosition(pos: { left: number; top: number }, isSpotlightSearch: boolean = false) {
        const element = this.menus[this.focusedMenuIndex]?.htmlElement;

        if (element) {
            if (isSpotlightSearch) {
                //centers the menu on the page
                element.style.left = "50%";
                element.style.top = "50%";
                element.style.marginLeft = -element.offsetWidth / 2 + "px";
                element.style.marginTop = -element.offsetHeight / 2 + "px";
            } else {
                element.style.left = `${pos.left}px`;
                element.style.top = `${pos.top}px`;
            }
        }
    }

    getNewMenuPositionFromPosition(position: Position): { left: number; top: number } {
        const pos = { left: 0, top: 0 };
        pos.left =
            document.getElementById(EDITOR_DOM_ID).offsetLeft +
            (
                document
                    .getElementById(EDITOR_DOM_ID)
                    .getElementsByClassName("monaco-editor no-user-select  showUnused showDeprecated vs")[0]
                    .getElementsByClassName("overflow-guard")[0]
                    .getElementsByClassName("margin")[0] as HTMLElement
            ).offsetWidth +
            (this.module.editor.computeCharWidth() ? position.column * this.module.editor.computeCharWidth() : 0);

        pos.top =
            this.module.editor.monaco.getSelection().startLineNumber * this.module.editor.computeCharHeight() +
            document.getElementById(EDITOR_DOM_ID).offsetTop;

        return pos;
    }

    getNewMenuPositionFromCode(code: CodeConstruct): { left: number; top: number } {
        const pos = { left: 0, top: 0 };
        pos.left =
            document.getElementById(EDITOR_DOM_ID).offsetLeft +
            (
                document
                    .getElementById(EDITOR_DOM_ID)
                    .getElementsByClassName("monaco-editor no-user-select  showUnused showDeprecated vs")[0]
                    .getElementsByClassName("overflow-guard")[0]
                    .getElementsByClassName("margin")[0] as HTMLElement
            ).offsetWidth +
            (this.module.editor.computeCharWidth()
                ? code.getRenderText().length * this.module.editor.computeCharWidth()
                : 0);

        pos.top =
            this.module.editor.monaco.getSelection().startLineNumber * this.module.editor.computeCharHeight() +
            document.getElementById(EDITOR_DOM_ID).offsetTop -
            this.module.editor.scrollOffsetTop;

        return pos;
    }

    updateFocusedMenuScroll(scrollOffset: number) {
        if (this.isMenuOpen()) {
            this.menus[this.focusedMenuIndex].htmlElement.style.top = `${
                this.menus[this.focusedMenuIndex].htmlElement.offsetTop + (this.oldScrollOffset - scrollOffset)
            }px`;
        }

        this.oldScrollOffset = scrollOffset;
    }

    hasNoSuggestions(): boolean {
        return (
            this.menus[this.focusedMenuIndex].options.length == 1 &&
            this.menus[this.focusedMenuIndex].options[0].text == "No suitable options found."
        );
    }

    private convertTerminatingChar(text: string): string {
        if (text == " ") return "space";
        else return text;
    }

    private insertOptionIntoMenu(option: MenuOption, menu: Menu) {
        option.attachToParentMenu(menu);
        menu.options.push(option);
    }
}<|MERGE_RESOLUTION|>--- conflicted
+++ resolved
@@ -1,10 +1,6 @@
 import { Position } from "monaco-editor";
 import { EditCodeAction } from "../editor/action-filter";
-<<<<<<< HEAD
-import { Actions, EditActionType, InsertActionType } from "../editor/consts";
-=======
-import { Actions, Docs, InsertActionType } from "../editor/consts";
->>>>>>> d7e72bb6
+import { Actions, Docs, EditActionType, InsertActionType } from "../editor/consts";
 import { Editor } from "../editor/editor";
 import { EDITOR_DOM_ID } from "../editor/toolbox";
 import { Validator } from "../editor/validator";
