--- conflicted
+++ resolved
@@ -1329,14 +1329,8 @@
 					statement.right
 				);
 
-<<<<<<< HEAD
 				this.editor.executeEdits(range, statement);
 
-=======
-				this.editor.executeEdits('module', [
-					{ range: range, text: statement.getRenderText(), forceMoveMarkers: true }
-				]);
->>>>>>> 8e865c5f
 			} else if (this.focusedNode.receives.indexOf(AddableType.Expression) > -1) {
 				// replaces expression with the newly inserted expression
 				let expr = code as Expression;
@@ -1350,24 +1344,10 @@
 					this.focusedNode.right + 1
 				);
 
-<<<<<<< HEAD
-				let root = this.focusedNode.rootNode as Statement;
-				let expression = code as Expression;
-
-				root.replace(expression, this.focusedNode.indexInRoot);
-				expression.rootNode = this.focusedNode.rootNode;
-				expression.indexInRoot = this.focusedNode.indexInRoot;
-
-				let item = root.tokens[this.focusedNode.indexInRoot];
-
 				this.focusedNode.rootNode = null;
 
-				this.editor.executeEdits(range, item);
-=======
-				this.editor.executeEdits('module', [
-					{ range: range, text: expr.getRenderText(), forceMoveMarkers: true }
-				]);
->>>>>>> 8e865c5f
+				this.editor.executeEdits(range, expr);
+
 			}
 
 			this.focusedNode = code.nextEmptyToken();
