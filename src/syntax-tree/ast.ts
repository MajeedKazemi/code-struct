--- conflicted
+++ resolved
@@ -1538,20 +1538,14 @@
 }
 
 export class AugmentedAssignmentModifier extends Modifier {
-<<<<<<< HEAD
+    rootNode: VarOperationStmt;
+
     private operation: AugmentedAssignmentOperator;
 
-    constructor(
-        operation: AugmentedAssignmentOperator,
-        root?: ValueOperationExpr | VarOperationStmt,
-        indexInRoot?: number
-    ) {
-=======
-    rootNode: VarOperationStmt;
-
     constructor(operation: AugmentedAssignmentOperator, root?: VarOperationStmt, indexInRoot?: number) {
->>>>>>> 8879767f
         super();
+
+        this.operation = operation;
 
         this.rootNode = root;
         this.indexInRoot = indexInRoot;
@@ -1561,14 +1555,8 @@
 
         if (operation == AugmentedAssignmentOperator.Add) this.leftExprTypes.push(DataType.String);
 
-<<<<<<< HEAD
-        this.leftExprTypes = dataTypes;
-
-        this.operation = operation;
-=======
         this.tokens.push(new TypedEmptyExpr(this.leftExprTypes, this, this.tokens.length));
         this.typeOfHoles[this.tokens.length - 1] = [...this.leftExprTypes];
->>>>>>> 8879767f
     }
 
     validateContext(validator: Validator, providedContext: Context): InsertionType {
