--- conflicted
+++ resolved
@@ -1253,7 +1253,7 @@
 	}
 
 	insertEmptyLine() {
-		let curPos = this.editor.getPosition();
+		let curPos = this.editor.monaco.getPosition();
 		let curStatement = this.locateStatement(curPos);
 
 		if (curPos.column == 1) {
@@ -1262,7 +1262,7 @@
 			emptyLine.build(curStatement.getLeftPosition());
 			this.addStatement(emptyLine, curStatement.indexInRoot);
 
-			this.editor.executeEdits('module', [
+			this.editor.monaco.executeEdits('module', [
 				{
 					range: {
 						endColumn: 1,
@@ -1280,7 +1280,7 @@
 			emptyLine.build(new monaco.Position(curStatement.lineNumber + 1, 1));
 			this.addStatement(emptyLine, curStatement.indexInRoot + 1);
 
-			this.editor.executeEdits('module', [
+			this.editor.monaco.executeEdits('module', [
 				{
 					range: {
 						endColumn: this.focusedNode.right + 1,
@@ -1303,8 +1303,6 @@
 				let statement = code as Statement;
 				this.body[this.focusedNode.indexInRoot] = statement;
 
-<<<<<<< HEAD
-=======
 				// if () {
 				// 	let focusedStmt = this.focusedNode.rootNode as Statement;
 
@@ -1364,7 +1362,6 @@
 
 				this.body[this.focusedNode.indexInRoot] = statement;
 
->>>>>>> 2de57ff4
 				statement.rootNode = this.focusedNode.rootNode;
 				statement.indexInRoot = this.focusedNode.indexInRoot;
 
@@ -1378,14 +1375,8 @@
 					statement.right
 				);
 
-<<<<<<< HEAD
 				this.editor.executeEdits(range, statement);
-=======
-				this.editor.executeEdits('module', [
-					{ range: range, text: statement.getRenderText(), forceMoveMarkers: true }
-				]);
-				// }
->>>>>>> 2de57ff4
+
 			} else if (this.focusedNode.receives.indexOf(AddableType.Expression) > -1) {
 				// replaces expression with the newly inserted expression
 				let focusedPos = this.focusedNode.getLeftPosition();
