import { Scope } from "./scope";
import { Module } from "./module";
import { rebuildBody } from "./body";
import * as monaco from "monaco-editor";
import { TypeChecker } from "./type-checker";
import { DraftRecord } from "../editor/draft";
import { Validator } from "../editor/validator";
import { Util, hasMatch } from "../utilities/util";
import { Callback, CallbackType } from "./callback";
import { InsertionType, TAB_SPACES } from "./consts";
import { Context, UpdatableContext } from "../editor/focus";
import { Notification } from "../notification-system/notification";
import { NotificationSystemController } from "../notification-system/notification-system-controller";
import {
    AddableType,
    BinaryOperator,
    BinaryOperatorCategory,
    DataType,
    UnaryOp,
    arithmeticOps,
    boolOps,
    comparisonOps,
} from "./consts";

export interface CodeConstruct {
    /**
     * Indicates whether this code-construct implements the TextEditable interface or not.
     */
    isTextEditable: boolean;

    /**
     * The parent/root node for this code-construct. Statements are the only code construct that could have the Module as their root node.
     */
    rootNode: CodeConstruct | Module;

    /**
     * The index this item has inside its root's body (if root is the Module), or its tokens array.
     */
    indexInRoot: number;

    /**
     * Different types of edits when adding this statement/expression/token.
     */
    receives: Array<AddableType>;

    /**
     * The left column position of this code-construct.
     */
    left: number;

    /**
     * The right column position of this code-construct.
     */
    right: number;

    /**
     * Determines if this code-construct could be added (either from the toolbox or the autocomplete or elsewhere) to the program, and the type it accepts.
     */
    addableType: AddableType;

    /**
     * A warning or error notification for this code construct. (null if there are no notifications)
     */
    notification: Notification;

    /**
     * Whether this code construct is in draft mode or not. Always false for Tokens
     */
    draftModeEnabled: boolean;

    draftRecord: DraftRecord;

    /**
     * Builds the left and right positions of this node and all of its children nodes recursively.
     * @param pos the left position to start building the nodes from
     * @returns the final right position of the whole node (calculated after building all of the children nodes)
     */
    build(pos: monaco.Position): monaco.Position;

    /**
     * Finds and returns the next empty hole (name or value) in this code construct
     * @returns The found empty token or null (if nothing it didn't include any empty tokens)
     */
    getInitialFocus(): UpdatableContext;

    /**
     * Returns the textual value of the code construct (joining internal tokens for expressions and statements)
     */
    getRenderText(): string;

    /**
     * Returns the line number of this code-construct in the rendered text.
     */
    getLineNumber(): number;

    /**
     * Returns the left-position `(lineNumber, column)` of this code-construct in the rendered text.
     */
    getLeftPosition(): monaco.Position;

    /**
     * Returns a `Selection` object for this particular code-construct when it is selected
     */
    getSelection(): monaco.Selection;

    /**
     * Returns the parent statement of this code-construct (an element of the Module.body array).
     */
    getParentStatement(): Statement;

    /**
     * Subscribes a callback to be fired when the this code-construct is changed (could be a change in its children tokens or the body)
     */
    subscribe(type: CallbackType, callback: Callback);

    /**
     * Removes all subscribes of the given type for this code construct
     */
    unsubscribe(type: CallbackType, callerId: string);

    /**
     * Calls callback of the given type if this construct is subscribed to it.
     */
    notify(type: CallbackType);

    /**
     * Determine whether insertCode can be inserted into a hole belonging to the expression/statement this call was made from.
     * Optionally creates a warning in the editor in case of a type mismatch between insertCode and insertInto if enableWarnings is set to true.
     *
     * @param insertCode     code being inserted
     * @param enableWarnings determines whether a warning is created or not in case of a type mismatch
     * @param insertInto     hole being inserted into
     * @param notifSystem    this module's notification system object
     *
     * @returns True if insertCode's type is accepted by insertInto according to what the parent of insertInto is. Returns False otherwise.
     */
    typeValidateInsertionIntoHole(
        insertCode: Expression,
        enableWarnings: boolean,
        insertInto?: TypedEmptyExpr,
        notifSystem?: NotificationSystemController
    ): boolean;

    /**
     * Actions that need to run after the construct has been validated for insertion, but before it is inserted into the AST.
     *
     * @param insertInto code to insert into
     * @param insertCode code being inserted
     */
    performPreInsertionUpdates(insertInto?: TypedEmptyExpr, insertCode?: Expression): void;
}

/**
 * A complete code statement such as: variable assignment, function call, conditional, loop, function definition, and other statements.
 */
export abstract class Statement implements CodeConstruct {
    isTextEditable = false;
    addableType: AddableType;
    receives = new Array<AddableType>();
    lineNumber: number;
    left: number;
    right: number;
    rootNode: CodeConstruct | Module = null;
    indexInRoot: number;
    body = new Array<Statement>();
    scope: Scope = null;
    tokens = new Array<CodeConstruct>();
    hasEmptyToken: boolean;
    callbacks = new Map<string, Array<Callback>>();
    notification = null;
    keywordIndex = -1;
    hole = null;
    typeOfHoles = new Map<number, Array<DataType>>();
    draftModeEnabled = false;
    draftRecord: DraftRecord = null;

    constructor() {
        for (const type in CallbackType) this.callbacks[type] = new Array<Callback>();
    }

    /**
     * The lineNumbers from the beginning to the end of this statement.
     */
    getHeight(): number {
        if (this.body.length == 0) return 1;
        else {
            let height = 1;

            for (const line of this.body) height += line.getHeight();

            return height;
        }
    }

    /**
     * This should be true for every statement that has a body.
     */
    hasScope(): boolean {
        return this.scope != null;
    }

    hasBody(): boolean {
        return this.body.length > 0;
    }

    toString(): string {
        let text = "";

        for (const token of this.tokens) text += token.getRenderText();

        return text;
    }

    setLineNumber(lineNumber: number) {
        this.lineNumber = lineNumber;

        if (this instanceof EmptyLineStmt) this.notify(CallbackType.change);

        for (const token of this.tokens) {
            if (token instanceof Expression) token.setLineNumber(lineNumber);
            (token as Token).notify(CallbackType.change);
        }
    }

    subscribe(type: CallbackType, callback: Callback) {
        this.callbacks[type].push(callback);
    }

    unsubscribe(type: CallbackType, callerId: string) {
        let index = -1;

        for (let i = 0; i < this.callbacks[type].length; i++) {
            if (this.callbacks[type][i].callerId == callerId) {
                index = i;
                break;
            }
        }

        if (index >= 0) this.callbacks[type].splice(index, 1);
    }

    notify(type: CallbackType) {
        for (const callback of this.callbacks[type]) callback.callback();
    }

    init(pos: monaco.Position) {
        this.build(pos);

        if (this.hasBody())
            for (let i = 0; i < this.body.length; i++)
                this.body[i].build(new monaco.Position(pos.lineNumber + i + 1, pos.column + TAB_SPACES));
    }

    build(pos: monaco.Position): monaco.Position {
        this.lineNumber = pos.lineNumber;
        this.left = pos.column;

        var curPos = pos;

        for (const token of this.tokens) curPos = token.build(curPos);

        this.right = curPos.column;

        this.notify(CallbackType.change);

        return curPos;
    }

    /**
     * Rebuilds the left and right positions of this node recursively. Optimized to not rebuild untouched nodes.
     * @param pos the left position to start building the nodes from
     * @param fromIndex the index of the node that was edited.
     */
    rebuild(pos: monaco.Position, fromIndex: number) {
        let curPos = pos;

        // rebuild siblings:
        for (let i = fromIndex; i < this.tokens.length; i++) {
            this.tokens[i].indexInRoot = i;
            if (this.tokens[i] instanceof Token) curPos = this.tokens[i].build(curPos);
            else curPos = (this.tokens[i] as Expression).build(curPos);
        }

        this.right = curPos.column;

        if (this.rootNode != undefined && this.indexInRoot != undefined) {
            if (
                (this.rootNode instanceof Expression || this.rootNode instanceof Statement) &&
                this.rootNode.lineNumber == this.lineNumber
            ) {
                this.rootNode.rebuild(curPos, this.indexInRoot + 1);
            }
        } else console.warn("node did not have rootNode or indexInRoot: ", this.tokens);

        this.notify(CallbackType.change);
    }

    getInitialFocus(): UpdatableContext {
        for (let token of this.tokens) {
            if (token instanceof Token && token.isEmpty) return { tokenToSelect: token };
            else {
                let expr = token as Expression;

                if (expr.hasEmptyToken) return expr.getInitialFocus();
            }
        }

        return { positionToMove: new monaco.Position(this.getLineNumber(), this.right) };
    }

    /**
     * This function should be called after replacing a token within this statement. it checks if the newly added token `isEmpty` or not, and if yes, it will set `hasEmptyToken = true`
     * @param code the newly added node within the replace function
     */
    updateHasEmptyToken(code: CodeConstruct) {
        if (code instanceof Token) {
            if (code.isEmpty) this.hasEmptyToken = true;
            else this.hasEmptyToken = false;
        }
    }

    /**
     * Replaces this node in its root, and then rebuilds the parent (recursively)
     * @param code the new code-construct to replace
     * @param index the index to replace at
     */
    replace(code: CodeConstruct, index: number) {
        // Notify the token being replaced
        const toReplace = this.tokens[index];

        if (toReplace) {
            toReplace.notify(CallbackType.delete);

            if (!(toReplace instanceof Token)) {
                (toReplace as Expression).tokens.forEach((token) => {
                    if (token instanceof Token) {
                        token.notify(CallbackType.delete);
                    }
                });
            }
        }

        // prepare the new Node
        code.rootNode = this;
        code.indexInRoot = index;

        // prepare to rebuild siblings and root (recursively)
        let rebuildColumn: number;

        if (this.tokens[index] instanceof Token) rebuildColumn = this.tokens[index].left;
        else rebuildColumn = (this.tokens[index] as Expression).left;

        // replace
        //TODO: Update focus here? It is good up until now. But once the new construct is inserted, it is not being focused.
        //The focus goes to the end of line
        this.tokens[index] = code;

        if (rebuildColumn) this.rebuild(new monaco.Position(this.lineNumber, rebuildColumn), index);

        this.updateHasEmptyToken(code);

        this.notify(CallbackType.replace);
    }

    getRenderText(): string {
        let leftPosToCheck = 1;
        let txt: string = "";
        let textToAdd = "\n";

        for (const token of this.tokens) txt += token.getRenderText();

        if (this.hasBody()) {
            leftPosToCheck = this.left + TAB_SPACES - 1;

            if (leftPosToCheck != 1) for (let i = 0; i < leftPosToCheck; i++) textToAdd += " ";
        }

        for (const stmt of this.body) txt += textToAdd + stmt.getRenderText();

        return txt;
    }

    getLineNumber(): number {
        return this.lineNumber;
    }

    getLeftPosition(): monaco.Position {
        return new monaco.Position(this.getLineNumber(), this.left);
    }

    getSelection(): monaco.Selection {
        return new monaco.Selection(this.lineNumber, this.right, this.lineNumber, this.left);
    }

    getParentStatement(): Statement {
        return this;
    }

    /**
     * Returns the Module
     * @returns the parent module of the whole system
     */
    getModule(): Module {
        if (this.rootNode instanceof Module) return this.rootNode;

        return (this.rootNode as Statement).getModule();
    }

    getRootBody(): Array<Statement> {
        if (this.rootNode instanceof Module) this.rootNode.body;
        else if (this.rootNode instanceof Statement && this.rootNode.hasBody()) return this.rootNode.body;

        throw Error("Statement must have a root body.");
    }

    /**
     * Return this statement's keyword if it has one. Otherwise return an empty string.
     *
     * @returns text representation of statement's keyword or an empty string if it has none
     */
    getKeyword(): string {
        if (this.keywordIndex > -1) return (this.tokens[this.keywordIndex] as KeywordTkn).text;

        return "";
    }

    typeValidateInsertionIntoHole(
        insertCode: Expression,
        enableWarnings: boolean,
        insertInto?: TypedEmptyExpr,
        notifSystem?: NotificationSystemController
    ): boolean {
        return insertInto.type.indexOf(insertCode.returns) > -1 || insertInto.type.indexOf(DataType.Any) > -1;
    }

    performPostInsertionUpdates(insertInto?: TypedEmptyExpr, insertCode?: Expression) {}

    performPreInsertionUpdates(insertInto?: TypedEmptyExpr, insertCode?: Expression) {}

    /**
     * Actions performed when a code construct is inserted within a hole of this code construct.
     *
     * @param insertCode code being inserted
     */
    onInsertInto(insertCode: CodeConstruct) {}

    validateContext(validator: Validator, providedContext: Context): boolean {
        return false;
    }
}

/**
 * A statement that returns a value such as: binary operators, unary operators, function calls that return a value, literal values, and variables.
 */
export abstract class Expression extends Statement implements CodeConstruct {
    isTextEditable = false;
    addableType: AddableType;
    // TODO: can change this to an Array to enable type checking when returning multiple items
    returns: DataType;

    constructor(returns: DataType) {
        super();

        this.returns = returns;
    }

    isStatement(): boolean {
        return this.returns == DataType.Void;
    }

    getLineNumber(): number {
        if (this.isStatement()) return this.lineNumber;
        else if (this.rootNode instanceof Statement) return this.rootNode.getLineNumber();
        else if (this.rootNode instanceof Expression) return this.rootNode.getLineNumber();
    }

    getSelection(): monaco.Selection {
        const line = this.lineNumber >= 0 ? this.lineNumber : this.getLineNumber();

        return new monaco.Selection(line, this.right, line, this.left);
    }

    getParentStatement(): Statement {
        if (this.isStatement()) return this as Statement;
        else if (this.rootNode instanceof Statement && !(this.rootNode instanceof Expression)) return this.rootNode;
        else if (this.rootNode instanceof Expression) return this.rootNode.getParentStatement();
    }

    typeValidateInsertionIntoHole(
        insertCode: Expression,
        enableWarnings: boolean,
        insertInto?: TypedEmptyExpr,
        notifSystem?: NotificationSystemController
    ): boolean {
        return super.typeValidateInsertionIntoHole(insertCode, enableWarnings, insertInto);
    }

    /**
     * Update types of holes within the expression as well as the expression's return type when insertCode is inserted into it.
     *
     * @param insertCode code being inserted.
     */
    performTypeUpdatesOnInsertInto(insertCode: Expression) {}

    /**
     * Update types of holes within the expression as well as the expression's return type to "type" when this expression is inserted into the AST.
     *
     * @param type new return/expression hole type
     */
    performTypeUpdatesOnInsertion(type: DataType) {}

    /**
     * Return whether this construct can be repalced with replaceWith.
     * Can replace a bin expression in only two cases
     *   1: replaceWith has the same return type
     *   2: replaceWith can be cast/modified to become the same type as the bin op being replaced
     */
    canReplaceWithConstruct(replaceWith: Expression): InsertionType {
        //when we are replacing at the top level (meaning the item above is a Statement),
        //we need to check types against the type of hole that used to be there and not the expression
        //that is currently there
<<<<<<< HEAD

        //Need exception for FunctionCallStmt because it inherits from Expression and not just Statement
        //Might need the same fix for MemberCallStmt in the future, but it does not work right now so cannot check
        if ((!(this.rootNode instanceof Expression) || this.rootNode instanceof FunctionCallStmt) && !(this.rootNode instanceof Module)){
=======
        if (!(this.rootNode instanceof Expression) && !(this.rootNode instanceof Module)) {
>>>>>>> ca4c3e7f
            const typesOfParentHole = (this.rootNode as Statement).typeOfHoles[this.indexInRoot];

            let canConvertToParentType = hasMatch(
                Util.getInstance(null).typeConversionMap.get(replaceWith.returns),
                typesOfParentHole
            );

            if (canConvertToParentType && !hasMatch(typesOfParentHole, [replaceWith.returns])) {
                return InsertionType.DraftMode;
            } else if (hasMatch(typesOfParentHole, [replaceWith.returns])) {
                return InsertionType.Valid;
            }
        } else {
            //when replacing within expression we need to check if the replacement can be cast into or already has the same type as the one being replaced
            if (replaceWith.returns === this.returns) {
                return InsertionType.Valid;
            } else if (
                replaceWith.returns !== this.returns &&
                hasMatch(Util.getInstance(null).typeConversionMap.get(replaceWith.returns), [this.returns])
            ) {
                return InsertionType.DraftMode;
            } else {
                return InsertionType.Invalid;
            }
        }
    }
}

/**
 * The smallest code construct: identifiers, holes (for either identifiers or expressions), operators and characters, and etc.
 */
export abstract class Token implements CodeConstruct {
    isTextEditable = false;
    addableType: AddableType;
    rootNode: CodeConstruct = null;
    indexInRoot: number;
    receives = new Array<AddableType>();
    left: number;
    right: number;
    text: string;
    isEmpty: boolean = false;
    callbacks = new Map<string, Array<Callback>>();
    notification = null;
    draftModeEnabled = false;
    draftRecord = null;

    constructor(text: string, root?: CodeConstruct) {
        for (const type in CallbackType) this.callbacks[type] = new Array<Callback>();

        this.rootNode = root;
        this.text = text;
    }

    subscribe(type: CallbackType, callback: Callback) {
        this.callbacks[type].push(callback);
    }

    unsubscribe(type: CallbackType, callerId: string) {
        let index = -1;

        for (let i = 0; i < this.callbacks[type].length; i++) {
            if (this.callbacks[type].callerId == callerId) {
                index = i;

                break;
            }
        }

        if (index > 0) this.callbacks[type].splice(index, 1);
    }

    notify(type: CallbackType) {
        for (const callback of this.callbacks[type]) callback.callback();
    }

    /**
     * Builds the left and right positions of this token based on its text length.
     * @param pos the left position to start building this node's right position.
     * @returns the final right position of this node: for tokens it equals to `this.left + this.text.length - 1`
     */
    build(pos: monaco.Position): monaco.Position {
        this.left = pos.column;

        if (this.text.length == 0) {
            console.warn(
                "do not use any Tokens with no textual length (i.e. all tokens should take some space in the editor)."
            );
            this.right = pos.column;
        } else this.right = pos.column + this.text.length;

        this.notify(CallbackType.change);

        if (this.text.length == 0) return new monaco.Position(pos.lineNumber, this.right);
        else return new monaco.Position(pos.lineNumber, this.right);
    }

    /**
     * Finds and returns the next empty hole (name or value) in this code construct
     * @returns The found empty token or null (if nothing it didn't include any empty tokens)
     */
    getInitialFocus(): UpdatableContext {
        if (this.isEmpty) return { tokenToSelect: this };

        return { positionToMove: new monaco.Position(this.getLineNumber(), this.right) };
    }

    getRenderText(): string {
        return this.text;
    }

    getLineNumber(): number {
        if (this.rootNode instanceof Statement) return this.rootNode.getLineNumber();
        else return (this.rootNode as Expression).getLineNumber();
    }

    getLeftPosition(): monaco.Position {
        return new monaco.Position(this.getLineNumber(), this.left);
    }

    getSelection(): monaco.Selection {
        const line = this.getLineNumber();

        return new monaco.Selection(line, this.right, line, this.left);
    }

    getParentStatement(): Statement {
        if (
            (this.rootNode instanceof Statement && !(this.rootNode instanceof Expression)) ||
            (this.rootNode instanceof Expression && this.rootNode.isStatement())
        ) {
            return this.rootNode as Statement;
        } else if (this.rootNode instanceof Expression) return this.rootNode.getParentStatement();
    }

    typeValidateInsertionIntoHole(
        insertCode: Expression,
        enableWarnings: boolean,
        insertInto?: TypedEmptyExpr,
        notifSystem?: NotificationSystemController
    ): boolean {
        return false;
    }

    performPreInsertionUpdates(insertInto?: TypedEmptyExpr, insertCode?: Expression) {}
}

/**
 * Anything that implements these, can be edited with the keyboard
 */
export interface TextEditable {
    /**
     * The Regex used for validating this code-construct.
     */
    validatorRegex: RegExp;

    /**
     * Returns the editable portion of the element's text that could be edited later.
     */
    getEditableText(): string;

    /**
     * Returns the token's left column
     */
    getLeft(): number;

    /**
     * checks if the newly updated string could be set (using a Regex) and rebuilds the item if possible and returns `true`, o.w. returns `false`.
     * @param text the updated string to be set to this element.
     */
    setEditedText(text: string): boolean;
}

export class WhileStatement extends Statement {
    addableType = AddableType.Statement;
    scope: Scope;
    private conditionIndex: number;

    constructor(root?: CodeConstruct | Module, indexInRoot?: number) {
        super();

        this.tokens.push(new NonEditableTkn("while ", this, this.tokens.length));
        this.conditionIndex = this.tokens.length;
        this.tokens.push(new TypedEmptyExpr([DataType.Boolean], this, this.tokens.length));
        this.typeOfHoles[this.tokens.length - 1] = [DataType.Boolean];
        this.tokens.push(new NonEditableTkn(" :", this, this.tokens.length));

        this.body.push(new EmptyLineStmt(this, 0));
        this.scope = new Scope();

        this.hasEmptyToken = true;
    }

    replaceCondition(expr: Expression) {
        this.replace(expr, this.conditionIndex);
    }

    validateContext(validator: Validator, providedContext: Context): boolean {
        return validator.onEmptyLine(providedContext);
    }
}

export class IfStatement extends Statement {
    addableType = AddableType.Statement;
    private conditionIndex: number;

    constructor(root?: CodeConstruct | Module, indexInRoot?: number) {
        super();

        this.tokens.push(new NonEditableTkn("if ", this, this.tokens.length));
        this.conditionIndex = this.tokens.length;
        this.tokens.push(new TypedEmptyExpr([DataType.Boolean], this, this.tokens.length));
        this.typeOfHoles[this.tokens.length - 1] = [DataType.Boolean];
        this.tokens.push(new NonEditableTkn(" :", this, this.tokens.length));

        this.body.push(new EmptyLineStmt(this, 0));
        this.scope = new Scope();

        this.hasEmptyToken = true;
    }

    validateContext(validator: Validator, providedContext: Context): boolean {
        return validator.onEmptyLine(providedContext);
    }

    replaceCondition(expr: Expression) {
        this.replace(expr, this.conditionIndex);
    }

    isValidReference(uniqueId: string, lineNumber: number, indexInRoot: number): boolean {
        if (!(this.indexInRoot[indexInRoot] instanceof ElseStatement) && indexInRoot - 1 > 0) {
            for (let i = indexInRoot - 1; i >= 0; i--) {
                const stmt = this.body[i];

                if (stmt instanceof ElseStatement) break;
                if (stmt instanceof VarAssignmentStmt && uniqueId == stmt.buttonId) return true;
                if (stmt instanceof ForStatement && stmt.buttonId == uniqueId) return true;
            }
        }

        for (let stmt of this.scope.getValidReferences(this.getLineNumber()))
            if (
                (stmt.statement instanceof VarAssignmentStmt || stmt.statement instanceof ForStatement) &&
                uniqueId == stmt.statement.buttonId
            ) {
                return true;
            }

        return false;
    }

    isValidElseInsertion(index: number, statement: ElseStatement): boolean {
        if (statement.hasCondition) {
            // if there is an else before this elif => invalid
            for (let i = 0; i < index; i++) {
                const stmt = this.body[i];

                if (stmt instanceof ElseStatement && !stmt.hasCondition) return false;
            }
        } else {
            // if there is another else => invalid
            for (let stmt of this.body) if (stmt instanceof ElseStatement && !stmt.hasCondition) return false;

            // if the else is before an elif => invalid
            for (let i = index + 1; i < this.body.length; i++) {
                const stmt = this.body[i];

                if (stmt instanceof ElseStatement && stmt.hasCondition) return false;
            }
        }

        return true;
    }

    insertElseStatement(index: number, statement: ElseStatement) {
        const prevPos = this.body[index].getLeftPosition();

        // insert and shift other statements down
        // TODO: update-body-index ->
        this.body.splice(index, 0, statement);
        for (let i = index + 1; i < this.body.length; i++) this.body[i].indexInRoot++;

        // rebuild else statement, and body
        statement.init(new monaco.Position(prevPos.lineNumber, prevPos.column - TAB_SPACES));
        statement.rootNode = this;
        statement.indexInRoot = index;

        rebuildBody(this, index + 1, prevPos.lineNumber + 1);
    }

    typeValidateInsertionIntoHole(
        insertCode: Expression,
        enableWarnings: boolean,
        insertInto?: TypedEmptyExpr,
        notifSystem?: NotificationSystemController
    ): boolean {
        const isValidType = super.typeValidateInsertionIntoHole(insertCode, enableWarnings, insertInto);

        if (enableWarnings && !isValidType) {
            notifSystem.addStatementHoleTypeMismatchWarning(insertInto, insertInto, insertCode);
        }

        return isValidType;
    }
}

export class ElseStatement extends Statement {
    rootNode: IfStatement;
    addableType = AddableType.Statement;
    private conditionIndex: number;
    hasCondition: boolean = false;

    constructor(hasCondition: boolean, root?: IfStatement, indexInRoot?: number) {
        super();
        this.hasCondition = hasCondition;

        if (hasCondition) {
            this.tokens.push(new NonEditableTkn("elif ", this, this.tokens.length));
            this.conditionIndex = this.tokens.length;
            this.tokens.push(new TypedEmptyExpr([DataType.Boolean], this, this.tokens.length));
            this.typeOfHoles[this.tokens.length - 1] = [DataType.Boolean];
            this.tokens.push(new NonEditableTkn(" :", this, this.tokens.length));
        } else this.tokens.push(new NonEditableTkn("else:", this, this.tokens.length));

        this.scope = new Scope();

        if (this.hasCondition) this.hasEmptyToken = true;
    }

    validateContext(validator: Validator, providedContext: Context): boolean {
        return (
            validator.onEmptyLine(providedContext) &&
            (this.hasCondition
                ? validator.canInsertElifStatement(providedContext)
                : validator.canInsertElseStatement(providedContext))
        );
    }

    replaceCondition(expr: Expression) {
        if (this.hasCondition) this.replace(expr, this.conditionIndex);
    }
}

export class ForStatement extends Statement {
    addableType = AddableType.Statement;

    buttonId: string;
    private counterIndex: number;
    private rangeIndex: number;

    loopVar: VarAssignmentStmt = null;

    //TODO: Statements should not have a data type?
    dataType = DataType.Any;

    constructor(root?: CodeConstruct | Module, indexInRoot?: number) {
        super();

        this.tokens.push(new NonEditableTkn("for ", this, this.tokens.length));
        this.counterIndex = this.tokens.length;
        this.tokens.push(new IdentifierTkn(undefined, this, this.tokens.length));
        this.tokens.push(new NonEditableTkn(" in ", this, this.tokens.length));
        this.rangeIndex = this.tokens.length;
        this.tokens.push(
            new TypedEmptyExpr(
                [DataType.AnyList, DataType.StringList, DataType.NumberList, DataType.BooleanList, DataType.String],
                this,
                this.tokens.length
            )
        );
        this.typeOfHoles[this.tokens.length - 1] = [
            DataType.AnyList,
            DataType.StringList,
            DataType.NumberList,
            DataType.BooleanList,
            DataType.String,
        ];
        this.tokens.push(new NonEditableTkn(" :", this, this.tokens.length));

        this.body.push(new EmptyLineStmt(this, 0));

        this.scope = new Scope();

        this.hasEmptyToken = true;
    }

    validateContext(validator: Validator, providedContext: Context): boolean {
        return validator.onEmptyLine(providedContext);
    }

    rebuild(pos: monaco.Position, fromIndex: number) {
        super.rebuild(pos, fromIndex);
        this.updateButton();
    }

    replaceCounter(expr: Expression) {
        this.replace(expr, this.counterIndex);
    }

    replaceRange(expr: Expression) {
        this.replace(expr, this.rangeIndex);
    }

    getIdentifier(): string {
        return this.tokens[this.counterIndex].getRenderText();
    }

    updateButton() {
        document.getElementById(this.buttonId).innerHTML = this.getIdentifier();
    }

    getIterableCodeObject(): CodeConstruct {
        return this.tokens[this.rangeIndex];
    }

    typeValidateInsertionIntoHole(
        insertCode: Expression,
        enableWarnings: boolean,
        insertInto?: TypedEmptyExpr,
        notifSystem?: NotificationSystemController
    ): boolean {
        const isValidType = insertInto.type.indexOf(insertCode.returns) > -1;

        if (enableWarnings && !isValidType) {
            notifSystem.addStatementHoleTypeMismatchWarning(insertInto, insertInto, insertCode);
        }

        return isValidType;
    }
}

export class Argument {
    type: DataType[];
    name: string;
    isOptional: boolean;

    constructor(type: DataType[], name: string, isOptional: boolean) {
        this.type = type;
        this.name = name;
        this.isOptional = isOptional;
    }
}

export class EmptyLineStmt extends Statement {
    toString(): string {
        return "EmptyLine";
    }

    addableType = AddableType.Statement;
    hasEmptyToken = false;

    constructor(root?: CodeConstruct | Module, indexInRoot?: number) {
        super();

        this.receives.push(AddableType.Statement);

        this.rootNode = root;
        this.indexInRoot = indexInRoot;
    }

    validateContext(validator: Validator, providedContext: Context): boolean {
        return validator.onEmptyLine(providedContext);
    }

    build(pos: monaco.Position): monaco.Position {
        this.lineNumber = pos.lineNumber;
        this.left = this.right = pos.column;

        return new monaco.Position(this.lineNumber, this.right);
    }

    getInitialFocus(): UpdatableContext {
        return { positionToMove: this.getLeftPosition() };
    }

    getRenderText(): string {
        return "";
    }
}

export class VarAssignmentStmt extends Statement {
    static uniqueId: number = 0;
    buttonId: string;
    addableType = AddableType.Statement;
    private identifierIndex: number;
    private valueIndex: number;
    dataType = DataType.Any;

    constructor(id?: string, root?: CodeConstruct | Module, indexInRoot?: number) {
        super();

        this.buttonId = "add-var-ref-" + VarAssignmentStmt.uniqueId;
        VarAssignmentStmt.uniqueId++;

        this.rootNode = root;
        this.indexInRoot = indexInRoot;

        this.identifierIndex = this.tokens.length;
        this.tokens.push(new IdentifierTkn(id, this, this.tokens.length));
        this.tokens.push(new NonEditableTkn(" = ", this, this.tokens.length));
        this.valueIndex = this.tokens.length;
        this.tokens.push(new TypedEmptyExpr([DataType.Any], this, this.tokens.length));
        this.typeOfHoles[this.tokens.length - 1] = [DataType.Any];

        this.hasEmptyToken = true;
    }

    validateContext(validator: Validator, providedContext: Context): boolean {
        return validator.onEmptyLine(providedContext);
    }

    replaceIdentifier(code: CodeConstruct) {
        this.replace(code, this.identifierIndex);
    }

    replaceValue(code: CodeConstruct) {
        this.replace(code, this.valueIndex);
    }

    rebuild(pos: monaco.Position, fromIndex: number) {
        super.rebuild(pos, fromIndex);

        this.updateButton();
    }

    getIdentifier(): string {
        return this.tokens[this.identifierIndex].getRenderText();
    }

    updateButton() {
        document.getElementById(this.buttonId).innerHTML = this.getIdentifier();
    }

    setIdentifier(identifier: string) {
        (this.tokens[this.identifierIndex] as IdentifierTkn).setIdentifierText(identifier);
    }
}

export class VariableReferenceExpr extends Expression {
    isEmpty = false;
    addableType = AddableType.Expression;
    identifier: string;
    uniqueId: string;

    constructor(id: string, returns: DataType, uniqueId: string, root?: CodeConstruct, indexInRoot?: number) {
        super(returns);

        const idToken = new NonEditableTkn(id);
        idToken.rootNode = this;
        idToken.indexInRoot = this.tokens.length;
        this.tokens.push(idToken);

        this.uniqueId = uniqueId;
        this.identifier = id;
        this.rootNode = root;
        this.indexInRoot = indexInRoot;
    }

    validateContext(validator: Validator, providedContext: Context): boolean {
        return validator.atEmptyExpressionHole(providedContext);
    }
}

export class FunctionCallStmt extends Expression {
    /**
     * function calls such as `print()` are single-line statements, while `randint()` are expressions and could be used inside a more complex expression, this should be specified when instantiating the `FunctionCallStmt` class.
     */
    private argumentsIndices = new Array<number>();
    addableType: AddableType;
    functionName: string = "";

    constructor(
        functionName: string,
        args: Array<Argument>,
        returns: DataType,
        root?: CodeConstruct | Module,
        indexInRoot?: number
    ) {
        super(returns);

        this.rootNode = root;
        this.indexInRoot = indexInRoot;
        this.functionName = functionName;

        if (this.isStatement()) this.addableType = AddableType.Statement;
        else this.addableType = AddableType.Expression;

        if (args.length > 0) {
            this.tokens.push(new NonEditableTkn(functionName + "(", this, this.tokens.length));

            // TODO: handle parenthesis in a better way (to be able to highlight the other when selecting one)

            for (let i = 0; i < args.length; i++) {
                let arg = args[i];

                this.argumentsIndices.push(this.tokens.length);
                this.tokens.push(new TypedEmptyExpr([...arg.type], this, this.tokens.length));
                this.typeOfHoles[this.tokens.length - 1] = [...arg.type];

                if (i + 1 < args.length) this.tokens.push(new NonEditableTkn(", ", this, this.tokens.length));
            }

            this.tokens.push(new NonEditableTkn(")", this, this.tokens.length));

            this.hasEmptyToken = true;
        } else this.tokens.push(new NonEditableTkn(functionName + "()", this, this.tokens.length));
    }

    validateContext(validator: Validator, providedContext: Context): boolean {
        return this.isStatement()
            ? validator.onEmptyLine(providedContext)
            : validator.atEmptyExpressionHole(providedContext);
    }

    replaceArgument(index: number, to: CodeConstruct) {
        this.replace(to, this.argumentsIndices[index]);
    }

    getFunctionName(): string {
        return this.functionName;
    }

    typeValidateInsertionIntoHole(
        insertCode: Expression,
        enableWarnings: boolean,
        insertInto?: TypedEmptyExpr,
        notifSystem?: NotificationSystemController
    ): boolean {
        const isValidType = super.typeValidateInsertionIntoHole(insertCode, enableWarnings, insertInto);

        if (enableWarnings && !isValidType) {
            notifSystem.addFunctionCallArgumentTypeMismatchWarning(insertInto, insertInto, insertCode);
        }

        return isValidType;
    }
}

export class MethodCallExpr extends Expression {
    // onInsert => just check if focusedPos - 1 is an expression and has a correct returns data type
    // it will be added inside the prev expression

    private argumentsIndices = new Array<number>();
    private expressionIndex: number;
    addableType: AddableType;
    calledOn: DataType;

    constructor(
        functionName: string,
        args: Array<Argument>,
        returns: DataType,
        calledOn: DataType,
        root?: Expression,
        indexInRoot?: number
    ) {
        super(returns);

        this.calledOn = calledOn;
        this.rootNode = root;
        this.indexInRoot = indexInRoot;

        if (args.length > 0) this.hasEmptyToken = false;

        this.addableType = AddableType.ExpressionModifier;

        this.expressionIndex = this.tokens.length;
        this.tokens.push(new TypedEmptyExpr([DataType.Any], this, this.tokens.length));
        this.typeOfHoles[this.tokens.length - 1] = [DataType.Any];

        if (args.length > 0) {
            this.tokens.push(new NonEditableTkn("." + functionName + "(", this, this.tokens.length));

            for (let i = 0; i < args.length; i++) {
                let arg = args[i];

                this.argumentsIndices.push(this.tokens.length);
                this.tokens.push(new TypedEmptyExpr([...arg.type], this, this.tokens.length));
                this.typeOfHoles[this.tokens.length - 1] = [...arg.type];

                if (i + 1 < args.length) this.tokens.push(new NonEditableTkn(", ", this, this.tokens.length));
            }

            this.tokens.push(new NonEditableTkn(")", this, this.tokens.length));
        } else this.tokens.push(new NonEditableTkn("." + functionName + "()", this, this.tokens.length));
    }

    validateContext(validator: Validator, providedContext: Context): boolean {
        return validator.atRightOfExpression(providedContext);
    }

    setExpression(prevItem: Expression) {
        this.replace(prevItem, this.expressionIndex);
    }

    replaceArgument(index: number, to: CodeConstruct) {
        this.replace(to, this.argumentsIndices[index]);
    }
}

export class ListElementAssignment extends Statement {
    constructor(root?: Expression, indexInRoot?: number) {
        super();

        this.rootNode = root;
        this.indexInRoot = indexInRoot;

        this.addableType = AddableType.Statement;

        this.tokens.push(
            new TypedEmptyExpr(
                [DataType.AnyList, DataType.NumberList, DataType.StringList, DataType.BooleanList],
                this,
                this.tokens.length
            )
        );
        this.typeOfHoles[this.tokens.length - 1] = [
            DataType.AnyList,
            DataType.NumberList,
            DataType.StringList,
            DataType.BooleanList,
        ];
        this.tokens.push(new NonEditableTkn("[", this, this.tokens.length));
        this.tokens.push(new TypedEmptyExpr([DataType.Number], this, this.tokens.length));
        this.typeOfHoles[this.tokens.length - 1] = [DataType.Number];
        this.tokens.push(new NonEditableTkn("] = ", this, this.tokens.length));
        //TODO: Python lists allow elements of different types to be added to the same list. Should we keep that functionality?
        this.tokens.push(new TypedEmptyExpr([DataType.Any], this, this.tokens.length));
        this.typeOfHoles[this.tokens.length - 1] = [DataType.Any];
    }

    validateContext(validator: Validator, providedContext: Context): boolean {
        return validator.onEmptyLine(providedContext);
    }
}

export class MethodCallStmt extends Statement {
    addableType: AddableType;
    private argumentsIndices = new Array<number>();

    constructor(functionName: string, args: Array<Argument>, root?: Expression, indexInRoot?: number) {
        super();

        this.rootNode = root;
        this.indexInRoot = indexInRoot;
        this.addableType = AddableType.Statement;

        if (args.length > 0) {
            this.hasEmptyToken = false;
            this.tokens.push(new NonEditableTkn("." + functionName + "(", this, this.tokens.length));

            for (let i = 0; i < args.length; i++) {
                let arg = args[i];

                this.argumentsIndices.push(this.tokens.length);
                this.tokens.push(new TypedEmptyExpr([...arg.type], this, this.tokens.length));
                this.typeOfHoles[this.tokens.length - 1] = [...arg.type];

                if (i + 1 < args.length) this.tokens.push(new NonEditableTkn(", ", this, this.tokens.length));
            }

            this.tokens.push(new NonEditableTkn(")", this, this.tokens.length));
        } else this.tokens.push(new NonEditableTkn("." + functionName + "()", this, this.tokens.length));
    }

    validateContext(validator: Validator, providedContext: Context): boolean {
        return validator.onEmptyLine(providedContext);
    }

    replaceArgument(index: number, to: CodeConstruct) {
        this.replace(to, this.argumentsIndices[index]);
    }
}

export class MemberCallStmt extends Expression {
    addableType = AddableType.Expression;
    operator: BinaryOperator;
    private rightOperandIndex: number;

    constructor(returns: DataType, root?: CodeConstruct, indexInRoot?: number) {
        super(returns);

        this.rootNode = root;
        this.indexInRoot = indexInRoot;

        this.addableType = AddableType.Expression;

        this.tokens.push(
            new TypedEmptyExpr(
                [DataType.AnyList, DataType.NumberList, DataType.StringList, DataType.BooleanList],
                this,
                this.tokens.length
            )
        );
        this.typeOfHoles[this.tokens.length - 1] = [
            DataType.AnyList,
            DataType.NumberList,
            DataType.StringList,
            DataType.BooleanList,
        ];
        this.tokens.push(new NonEditableTkn("[", this, this.tokens.length));
        this.rightOperandIndex = this.tokens.length;
        this.tokens.push(new TypedEmptyExpr([DataType.Number], this, this.tokens.length));
        this.typeOfHoles[this.tokens.length - 1] = [DataType.Number];
        this.tokens.push(new NonEditableTkn("]", this, this.tokens.length));

        this.hasEmptyToken = true;
    }

    validateContext(validator: Validator, providedContext: Context): boolean {
        return validator.atEmptyExpressionHole(providedContext);
    }
}

export class BinaryOperatorExpr extends Expression {
    addableType = AddableType.Expression;
    operator: BinaryOperator;
    operatorCategory: BinaryOperatorCategory;
    private leftOperandIndex: number;
    private rightOperandIndex: number;

    constructor(operator: BinaryOperator, returns: DataType, root?: CodeConstruct, indexInRoot?: number) {
        super(returns);

        this.rootNode = root;
        this.indexInRoot = indexInRoot;
        this.operator = operator;

        if (arithmeticOps.indexOf(operator) > -1) {
            this.operatorCategory = BinaryOperatorCategory.Arithmetic;
        } else if (boolOps.indexOf(operator) > -1) {
            this.operatorCategory = BinaryOperatorCategory.Boolean;
        } else if (comparisonOps.indexOf(operator) > -1) {
            this.operatorCategory = BinaryOperatorCategory.Comparison;
        } else {
            this.operatorCategory = BinaryOperatorCategory.Unspecified;
        }

        this.addableType = AddableType.Expression;

        this.tokens.push(new NonEditableTkn("(", this, this.tokens.length));

        this.leftOperandIndex = this.tokens.length;
        if (this.operatorCategory === BinaryOperatorCategory.Arithmetic && operator == BinaryOperator.Add) {
            if (returns !== DataType.String && returns !== DataType.Number) {
                this.tokens.push(new TypedEmptyExpr([DataType.Number, DataType.String], this, this.tokens.length));
                this.typeOfHoles[this.tokens.length - 1] = [DataType.Number, DataType.String];
                this.tokens.push(new NonEditableTkn(" " + operator + " ", this, this.tokens.length));
                this.rightOperandIndex = this.tokens.length;
                this.tokens.push(new TypedEmptyExpr([DataType.Number, DataType.String], this, this.tokens.length));
                this.typeOfHoles[this.tokens.length - 1] = [DataType.Number, DataType.String];

                this.returns = DataType.Any;
            } else {
                this.tokens.push(new TypedEmptyExpr([returns], this, this.tokens.length));
                this.typeOfHoles[this.tokens.length - 1] = [returns];
                this.tokens.push(new NonEditableTkn(" " + operator + " ", this, this.tokens.length));
                this.rightOperandIndex = this.tokens.length;
                this.tokens.push(new TypedEmptyExpr([returns], this, this.tokens.length));
                this.typeOfHoles[this.tokens.length - 1] = [returns];
            }
        } else if (this.operatorCategory === BinaryOperatorCategory.Arithmetic) {
            this.tokens.push(new TypedEmptyExpr([DataType.Number], this, this.tokens.length));
            this.typeOfHoles[this.tokens.length - 1] = [DataType.Number];
            this.tokens.push(new NonEditableTkn(" " + operator + " ", this, this.tokens.length));
            this.rightOperandIndex = this.tokens.length;
            this.tokens.push(new TypedEmptyExpr([DataType.Number], this, this.tokens.length));
            this.typeOfHoles[this.tokens.length - 1] = [DataType.Number];

            this.returns = DataType.Number;
        } else if (this.operatorCategory === BinaryOperatorCategory.Boolean) {
            this.tokens.push(new TypedEmptyExpr([DataType.Boolean], this, this.tokens.length));
            this.typeOfHoles[this.tokens.length - 1] = [DataType.Boolean];
            this.tokens.push(new NonEditableTkn(" " + operator + " ", this, this.tokens.length));
            this.rightOperandIndex = this.tokens.length;
            this.tokens.push(new TypedEmptyExpr([DataType.Boolean], this, this.tokens.length));
            this.typeOfHoles[this.tokens.length - 1] = [DataType.Boolean];

            this.returns = DataType.Boolean;
        } else if (this.operatorCategory == BinaryOperatorCategory.Comparison) {
            this.tokens.push(new TypedEmptyExpr([DataType.Any], this, this.tokens.length));
            this.typeOfHoles[this.tokens.length - 1] = [DataType.Any];
            this.tokens.push(new NonEditableTkn(" " + operator + " ", this, this.tokens.length));
            this.rightOperandIndex = this.tokens.length;
            this.tokens.push(new TypedEmptyExpr([DataType.Any], this, this.tokens.length));
            this.typeOfHoles[this.tokens.length - 1] = [DataType.Any];

            this.returns = DataType.Boolean;
        }

        this.tokens.push(new NonEditableTkn(")", this, this.tokens.length));
        this.hasEmptyToken = true;
    }

    validateContext(validator: Validator, providedContext: Context): boolean {
        return (
            validator.atEmptyExpressionHole(providedContext) ||
            validator.atLeftOfExpression(providedContext) ||
            validator.atRightOfExpression(providedContext)
        );
    }

    replaceLeftOperand(code: Expression) {
        this.onInsertInto(code);
        this.replace(code, this.leftOperandIndex);
    }

    replaceRightOperand(code: Expression) {
        this.onInsertInto(code);
        this.replace(code, this.rightOperandIndex);
    }

    getLeftOperand(): CodeConstruct {
        return this.tokens[this.leftOperandIndex];
    }

    getRightOperand(): CodeConstruct {
        return this.tokens[this.rightOperandIndex];
    }

    isBoolean(): boolean {
        return this.operatorCategory === BinaryOperatorCategory.Boolean;
    }

    isArithmetic(): boolean {
        return this.operatorCategory === BinaryOperatorCategory.Arithmetic;
    }

    isComparison(): boolean {
        return this.operatorCategory === BinaryOperatorCategory.Comparison;
    }

    /**
     * Update
     *
     * @param type new return/operand type
     */
    performTypeUpdatesOnInsertion(type: DataType) {
        if (this.operatorCategory !== BinaryOperatorCategory.Boolean) {
            //in this case the type arrays will always only contain a single type unless it is the + operator
            const leftOperandTypes = (this.tokens[this.leftOperandIndex] as TypedEmptyExpr).type;
            const rightOperandTypes = (this.tokens[this.rightOperandIndex] as TypedEmptyExpr).type;

            if (leftOperandTypes.indexOf(type) == -1) {
                leftOperandTypes.push(type);
            }

            if (rightOperandTypes.indexOf(type) == -1) {
                rightOperandTypes.push(type);
            }

            this.returns = type;
        }
    }

    /**
     * Removes "type" from the type array of the operands of this expression.
     *
     * @param type type to remove
     */
    removeTypeFromOperands(type: DataType) {
        if (!this.isBoolean()) {
            //in this case the type arrays will always only contain a single type unless it is the + operator
            const leftOperandTypes = (this.tokens[this.leftOperandIndex] as TypedEmptyExpr).type;
            const rightOperandTypes = (this.tokens[this.rightOperandIndex] as TypedEmptyExpr).type;

            if (leftOperandTypes.indexOf(type) > -1) {
                leftOperandTypes.splice(leftOperandTypes.indexOf(type), 1);
            }

            if (rightOperandTypes.indexOf(type) > -1) {
                rightOperandTypes.splice(rightOperandTypes.indexOf(type), 1);
            }
        }
    }

    performPreInsertionUpdates(insertInto?: TypedEmptyExpr, insertCode?: Expression) {
        // Special case. + supports String and number and needs to be updated when it is inserted into a hole of one of those types
        if (
            this.operator === BinaryOperator.Add &&
            (insertInto.type.indexOf(DataType.String) > -1 || insertInto.type.indexOf(DataType.Number) > -1)
        ) {
            this.returns = insertInto.type[0]; // it is safe to assume insertInto.type will have a single type because a hole cannot accept both Number and String
            this.performTypeUpdatesOnInsertion(insertInto.type[0]);

            if (insertInto.type.indexOf(DataType.String) > -1) {
                this.removeTypeFromOperands(DataType.Number);
            } else this.removeTypeFromOperands(DataType.String);
        }
    }

    performTypeUpdatesOnInsertInto(insertCode: Expression) {
        if (!this.isBoolean()) {
            //Check if one of the holes is not empty and get its type
            let existingLiteralType = null;
            if (this.tokens[this.leftOperandIndex] instanceof Expression) {
                existingLiteralType = (this.tokens[this.leftOperandIndex] as Expression).returns;
            } else if (this.tokens[this.rightOperandIndex] instanceof Expression) {
                existingLiteralType = (this.tokens[this.rightOperandIndex] as Expression).returns;
            }

            //if existingLiteralType is null then both operands are still empty holes and since we are inserting
            //into one of them, the types need to be updated
            if (!existingLiteralType && (this.returns === DataType.Any || this.returns === DataType.Boolean)) {
                this.returns = insertCode.returns;

                (this.tokens[this.leftOperandIndex] as TypedEmptyExpr).type = [insertCode.returns];
                (this.tokens[this.rightOperandIndex] as TypedEmptyExpr).type = [insertCode.returns];
            }
        }
    }

    //should only be used on nested binary ops
    checkAllHolesAreEmpty() {
        let result = [];

        if (
            (!(this.tokens[this.leftOperandIndex] instanceof TypedEmptyExpr) &&
                !(this.tokens[this.leftOperandIndex] instanceof BinaryOperatorExpr)) ||
            (!(this.tokens[this.rightOperandIndex] instanceof TypedEmptyExpr) &&
                !(this.tokens[this.rightOperandIndex] instanceof BinaryOperatorExpr))
        ) {
            result.push(false);
        }

        for (const tkn of this.tokens) {
            if (tkn instanceof BinaryOperatorExpr) {
                result.push(...tkn.checkAllHolesAreEmpty());
            }
        }

        return result;
    }

    //use this for comparators and arithmetic ops to get their top level expression parent in case they are inside of a nested epxression
    getTopLevelBinExpression(): BinaryOperatorExpr {
        let currParentExpression = this.rootNode instanceof BinaryOperatorExpr ? this.rootNode : this;
        let nextParentExpression = this.rootNode instanceof Module ? null : this.rootNode?.rootNode;
        while (nextParentExpression && nextParentExpression instanceof BinaryOperatorExpr) {
            currParentExpression = nextParentExpression;
            nextParentExpression = nextParentExpression.rootNode;
        }

        return currParentExpression as BinaryOperatorExpr;
    }

    /**
     * Return whether all holes of a nested expression are still empty when used on a nested binary operator expression.
     *
     * @returns true if all holes are TypedEmptyExpr. false otherwise.
     */
    areAllHolesEmpty() {
        const topLevelExpression = this.getTopLevelBinExpression();

        return topLevelExpression.checkAllHolesAreEmpty().every((element) => {
            element;
        });
    }

    onInsertInto(insertCode: Expression) {
        // Inserting a bin op within a bin op needs to update types of holes in the outer levels of the expression
        // This is so that bin ops that operate on different types such as + can have their return and hole types consolidated
        // into one when a more type restricted bin op such as - is inserted inside of them

        //This is also for inserting any other kind of expression within a bin op. It needs to make other holes within it match the isnertion type
        if (this.rootNode instanceof BinaryOperatorExpr && !this.isBoolean() && this.rootNode.areAllHolesEmpty()) {
            if (this.rootNode.operatorCategory === BinaryOperatorCategory.Arithmetic) {
                TypeChecker.setAllHolesToType(this.rootNode.getTopLevelBinExpression(), [insertCode.returns], true);
            } else if (this.rootNode.operatorCategory === BinaryOperatorCategory.Comparison) {
                TypeChecker.setAllHolesToType(this.rootNode.getTopLevelBinExpression(), [insertCode.returns]);
            }
        } else {
            // In the case that the root is a binOp and its holes are not empty, need to update the holes of this expr to that type as well
        }

        this.performTypeUpdatesOnInsertInto(insertCode);
    }

    typeValidateInsertionIntoHole(
        insertCode: Expression,
        enableWarnings: boolean,
        insertInto?: TypedEmptyExpr,
        notifSystem?: NotificationSystemController
    ): boolean {
        let isValidType = false;

        if (this.operatorCategory === BinaryOperatorCategory.Boolean) {
            isValidType = insertCode.returns != DataType.Boolean;
        } else {
            isValidType = super.typeValidateInsertionIntoHole(insertCode, enableWarnings, insertInto, notifSystem);
        }

        if (enableWarnings && !isValidType) {
            switch (this.operatorCategory) {
                case BinaryOperatorCategory.Arithmetic:
                    notifSystem.addBinOpOperandTypeMismatchWarning(insertInto, insertInto, insertCode);
                    break;
                case BinaryOperatorCategory.Boolean:
                    notifSystem.addBinBoolOpOperandInsertionTypeMismatchWarning(insertInto, insertInto, insertCode);
                    break;
                case BinaryOperatorCategory.Comparison:
                    notifSystem.addCompOpOperandTypeMismatchWarning(insertInto, insertInto, insertCode);
                    break;
                default:
                    notifSystem.addBinOpOperandTypeMismatchWarning(insertInto, insertInto, insertCode);
                    break;
            }
        }

        return isValidType;
    }
}

export class UnaryOperatorExpr extends Expression {
    addableType = AddableType.Expression;
    operator: UnaryOp;
    private operandIndex: number;

    constructor(
        operator: UnaryOp,
        returns: DataType,
        operatesOn: DataType = DataType.Any,
        root?: CodeConstruct,
        indexInRoot?: number
    ) {
        super(returns);

        this.rootNode = root;
        this.indexInRoot = indexInRoot;
        this.operator = operator;

        this.addableType = AddableType.Expression;

        this.tokens.push(new NonEditableTkn("(" + operator + " ", this, this.tokens.length));
        this.operandIndex = this.tokens.length;
        this.tokens.push(new TypedEmptyExpr([operatesOn], this, this.tokens.length));
        this.typeOfHoles[this.tokens.length - 1] = [operatesOn];
        this.tokens.push(new NonEditableTkn(")", this, this.tokens.length));

        this.hasEmptyToken = true;
    }

    validateContext(validator: Validator, providedContext: Context): boolean {
        return validator.atEmptyExpressionHole(providedContext) || validator.atLeftOfExpression(providedContext);
    }

    replaceOperand(code: CodeConstruct) {
        this.replace(code, this.operandIndex);
    }

    getKeyword(): string {
        return this.operator;
    }
}

export class EditableTextTkn extends Token implements TextEditable {
    isTextEditable = true;
    validatorRegex: RegExp;

    constructor(text: string, regex: RegExp, root?: CodeConstruct, indexInRoot?: number) {
        super(text);

        this.rootNode = root;
        this.indexInRoot = indexInRoot;
        this.validatorRegex = regex;
    }

    getSelection(): monaco.Selection {
        const leftPos = this.getLeftPosition();

        return new monaco.Selection(
            leftPos.lineNumber,
            leftPos.column + this.text.length,
            leftPos.lineNumber,
            leftPos.column
        );
    }

    getLeft(): number {
        return this.left;
    }

    getEditableText(): string {
        return this.text;
    }

    setEditedText(text: string): boolean {
        if (this.validatorRegex.test(text)) {
            this.text = text;
            (this.rootNode as Expression).rebuild(this.getLeftPosition(), this.indexInRoot);

            return true;
        } else {
            this.notify(CallbackType.fail);
            return false;
        }
    }

    build(pos: monaco.Position): monaco.Position {
        this.left = pos.column;

        if (this.text.length == 0) {
            console.warn("Do not use any Tokens with 0 textual length.");
            this.right = pos.column;
        } else this.right = pos.column + this.text.length;

        this.notify(CallbackType.change);

        return new monaco.Position(pos.lineNumber, this.right);
    }
}

export class LiteralValExpr extends Expression {
    addableType = AddableType.Expression;
    allowedBinOps = new Array<BinaryOperator>();
    allowedBoolOps = new Array<BinaryOperator>();

    constructor(returns: DataType, value?: string, root?: CodeConstruct, indexInRoot?: number) {
        super(returns);

        switch (returns) {
            case DataType.String: {
                this.tokens.push(new NonEditableTkn('"', this, this.tokens.length));
                this.tokens.push(
                    new EditableTextTkn(
                        value == undefined ? "" : value,
                        RegExp('^([^\\r\\n\\"]*)$'),
                        this,
                        this.tokens.length
                    )
                );
                this.tokens.push(new NonEditableTkn('"', this, this.tokens.length));

                this.allowedBinOps.push(BinaryOperator.Add);

                break;
            }

            case DataType.Number: {
                this.tokens.push(
                    new EditableTextTkn(
                        value == undefined ? "" : value,
                        RegExp("^(([+-][0-9]+)|(([+-][0-9]*)\\.([0-9]+))|([0-9]*)|(([0-9]*)\\.([0-9]*)))$"),
                        this,
                        this.tokens.length
                    )
                );

                this.allowedBinOps.push(BinaryOperator.Add);
                this.allowedBinOps.push(BinaryOperator.Subtract);
                this.allowedBinOps.push(BinaryOperator.Multiply);
                this.allowedBinOps.push(BinaryOperator.Divide);

                break;
            }

            case DataType.Boolean: {
                this.tokens.push(new NonEditableTkn(value, this, this.tokens.length));

                this.allowedBoolOps.push(BinaryOperator.And);
                this.allowedBoolOps.push(BinaryOperator.Or);

                break;
            }
        }

        this.rootNode = root;
        this.indexInRoot = indexInRoot;
    }

    validateContext(validator: Validator, providedContext: Context): boolean {
        return validator.atEmptyExpressionHole(providedContext);
    }

    getInitialFocus(): UpdatableContext {
        let newContext = new Context();

        switch (this.returns) {
            case DataType.String:
            case DataType.Number:
                return { positionToMove: new monaco.Position(this.lineNumber, this.left + 1) };

            case DataType.Boolean:
                return { positionToMove: new monaco.Position(this.lineNumber, this.right) };
        }
    }
}

export class ListLiteralExpression extends Expression {
    addableType = AddableType.Expression;

    constructor(root?: CodeConstruct, indexInRoot?: number) {
        super(DataType.AnyList);

        this.rootNode = root;
        this.indexInRoot = indexInRoot;

        this.tokens.push(new NonEditableTkn("[", this, this.tokens.length));
        this.tokens.push(new TypedEmptyExpr([DataType.Any], this, this.tokens.length));
        this.typeOfHoles[this.tokens.length - 1] = [DataType.Any];
        this.tokens.push(new NonEditableTkn("]", this, this.tokens.length));

        this.hasEmptyToken = true;
    }

    validateContext(validator: Validator, providedContext: Context): boolean {
        return validator.atEmptyExpressionHole(providedContext) || validator.atLeftOfExpression(providedContext);
    }

    performTypeUpdatesOnInsertInto(insertCode: Expression) {
        if (this.areAllHolesEmpty()) {
            this.returns = TypeChecker.getListTypeFromElementType(insertCode.returns);
        } else if (TypeChecker.getElementTypeFromListType(this.returns) !== insertCode.returns) {
            this.returns = DataType.AnyList;
        }
    }

    //return whether all elements of this list are of type TypedEmptyExpr
    areAllHolesEmpty() {
        const elements = this.tokens.filter((tkn) => !(tkn instanceof NonEditableTkn));
        const numberOfElements = elements.length;
        const numberOfEmptyHoles = elements.filter((element) => element instanceof TypedEmptyExpr).length;

        return numberOfEmptyHoles === numberOfElements;
    }
}

export class IdentifierTkn extends Token implements TextEditable {
    isTextEditable = true;
    addableType = AddableType.Identifier;
    validatorRegex: RegExp;

    constructor(identifier?: string, root?: CodeConstruct, indexInRoot?: number) {
        super(identifier == undefined ? "   " : identifier);

        if (identifier == undefined) this.isEmpty = true;
        else this.isEmpty = false;

        this.rootNode = root;
        this.indexInRoot = indexInRoot;
        this.validatorRegex = RegExp("^[^\\d\\W]\\w*$");
    }

    getLeft(): number {
        return this.left;
    }

    getEditableText(): string {
        return this.text;
    }

    setEditedText(text: string): boolean {
        if (this.validatorRegex.test(text)) {
            this.setIdentifierText(text);
            (this.rootNode as Statement).rebuild(this.getLeftPosition(), this.indexInRoot);

            if (this.text.length > 0) this.isEmpty = false;
            if (this.text.length == 0) this.isEmpty = true;

            return true;
        } else {
            this.notify(CallbackType.fail);
            return false;
        }
    }

    setIdentifierText(text: string) {
        this.text = text;
    }
}

export class TypedEmptyExpr extends Token {
    isEmpty = true;
    type: DataType[];

    constructor(type: DataType[], root?: CodeConstruct, indexInRoot?: number) {
        super("   ");

        this.rootNode = root;
        this.indexInRoot = indexInRoot;
        this.type = type;

        this.receives.push(AddableType.Expression);
    }
}

export class OperatorTkn extends Token {
    operator: string = "";

    constructor(text: string, root?: CodeConstruct, indexInRoot?: number) {
        super(text);

        this.rootNode = root;
        this.indexInRoot = indexInRoot;
        this.operator = text;
    }

    getSelection(): monaco.Selection {
        return this.rootNode.getSelection();
    }
}

export class NonEditableTkn extends Token {
    constructor(text: string, root?: CodeConstruct, indexInRoot?: number) {
        super(text);

        this.rootNode = root;
        this.indexInRoot = indexInRoot;
    }

    getSelection(): monaco.Selection {
        return this.rootNode.getSelection();
    }
}

export class KeywordTkn extends Token {
    constructor(text: string, root?: CodeConstruct, indexInRoot?: number) {
        super(text);

        this.rootNode = root;
        this.indexInRoot = indexInRoot;
    }

    getSelection(): monaco.Selection {
        return this.rootNode.getSelection();
    }
}<|MERGE_RESOLUTION|>--- conflicted
+++ resolved
@@ -519,14 +519,10 @@
         //when we are replacing at the top level (meaning the item above is a Statement),
         //we need to check types against the type of hole that used to be there and not the expression
         //that is currently there
-<<<<<<< HEAD
 
         //Need exception for FunctionCallStmt because it inherits from Expression and not just Statement
         //Might need the same fix for MemberCallStmt in the future, but it does not work right now so cannot check
         if ((!(this.rootNode instanceof Expression) || this.rootNode instanceof FunctionCallStmt) && !(this.rootNode instanceof Module)){
-=======
-        if (!(this.rootNode instanceof Expression) && !(this.rootNode instanceof Module)) {
->>>>>>> ca4c3e7f
             const typesOfParentHole = (this.rootNode as Statement).typeOfHoles[this.indexInRoot];
 
             let canConvertToParentType = hasMatch(
