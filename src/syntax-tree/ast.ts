import * as monaco from "monaco-editor";
import { EventHandler } from "../editor/events";
import { TAB_SPACES } from "./keywords";
import Editor from "../editor/editor";
import ActionStack from "../actions";
import { NotificationSystemController } from '../notification-system/notification-system-controller';
import {ErrorMessage} from "../notification-system/error-msg-generator";
import {Notification} from '../notification-system/notification'
import { ConstructCompleter } from "../typing-system/construct-completer";

export class Callback {
    static counter: number;
    callback: () => any;
    callerId: string;

    constructor(callback: () => any) {
        this.callback = callback;
        this.callerId = "caller-id-" + Callback.counter;
        Callback.counter++;
    }
}

export enum EditFunctions {
    InsertStatement,
    RemoveStatement,
    SetExpression,
    SetLiteral,
    ChangeLiteral,
    RemoveExpression,
    AddEmptyItem,
    ChangeIdentifier,
}

export enum DataType {
    Number = "Number",
    Boolean = "Boolean",
    String = "String",
    Fractional = "Float",
    Iterator = "Iterator",
    List = "List",
    Set = "Set",
    Dict = "Dict",
    Class = "Class",
    Void = "Void",
    Any = "Any",
}

export enum BinaryOperator {
    Add = "+",
    Subtract = "-",
    Multiply = "*",
    Divide = "/",
    Mod = "%",
    Pow = "**",
    LeftShift = "<<",
    RightShift = ">>",
    BitOr = "|",
    BitXor = "^",
    BitAnd = "&",
    FloorDiv = "//",
}

export enum UnaryOp {
    Invert = "~",
    Not = "not",
    UAdd = "+",
    USub = "-",
}

export enum BoolOperator {
    And = "and",
    Or = "or",
}

export enum ComparatorOp {
    Equal = "==",
    NotEqual = "!=",
    LessThan = "<",
    LessThanEqual = "<=",
    GreaterThan = ">",
    GreaterThanEqual = ">=",
    Is = "is",
    IsNot = "is not",
    In = "in",
    NotIn = "not in",
}

export enum AddableType {
    NotAddable,

    Statement = "Statement",
    Expression = "Expression",
    ExpressionModifier = "Expression Modifier",
    Identifier = "Identifier",
    NumberLiteral = "Number Literal",
    StringLiteral = "String Literal",
}

export enum CallbackType {
    change,
    replace,
    delete,
    fail,
}

export interface CodeConstruct {
    /**
     * Indicates whether this code-construct implements the TextEditable interface or not.
     */
    isTextEditable: boolean;

    /**
     * The parent/root node for this code-construct. Statements are the only code construct that could have the Module as their root node.
     */
    rootNode: CodeConstruct | Module;

    /**
     * The index this item has inside its root's body (if root is the Module), or its tokens array.
     */
    indexInRoot: number;

    /**
     * Different types of valid edits (as a list) that could be received for a selected/focused Statement, Expression, or Token.
     */
    validEdits: Array<EditFunctions>;

    /**
     * Different types of edits when adding this statement/expression/token.
     */
    receives: Array<AddableType>;

    /**
     * The left column position of this code-construct.
     */
    left: number;

    /**
     * The right column position of this code-construct.
     */
    right: number;

    /**
     * Determines if this code-construct could be added (either from the toolbox or the autocomplete or elsewhere) to the program, and the type it accepts.
     */
    addableType: AddableType;

	/**
	 * A warning or error notification for this code construct. (null if there are no notifications)
	 */
	notification: Notification;

	/**
     * Builds the left and right positions of this node and all of its children nodes recursively.
     * @param pos the left position to start building the nodes from
     * @returns the final right position of the whole node (calculated after building all of the children nodes)
     */
    build(pos: monaco.Position): monaco.Position;

    /**
     * Traverses the AST starting from this node to locate the smallest code construct that matches the given position
     * @param pos The 2D point to start searching for
     * @returns The located code construct (which includes its parents)
     */
    locate(pos: monaco.Position): CodeConstruct;

    /**
     * Checks if this node contains the given position (as a 2D point)
     * @param pos the 2D point to check
     * @returns true: contains, false: does not contain
     */
    contains(pos: monaco.Position): boolean;

    /**
     * Finds and returns the next empty hole (name or value) in this code construct
     * @returns The found empty token or null (if nothing it didn't include any empty tokens)
     */
    nextEmptyToken(): CodeConstruct;

    /**
     * Returns the textual value of the code construct (joining internal tokens for expressions and statements)
     */
    getRenderText(): string;

    /**
     * Returns the line number of this code-construct in the rendered text.
     */
    getLineNumber(): number;

    /**
     * Returns the left-position `(lineNumber, column)` of this code-construct in the rendered text.
     */
    getLeftPosition(): monaco.Position;

    /**
     * Returns a `Selection` object for this particular code-construct when it is selected
     */
    getSelection(): monaco.Selection;

    /**
     * Finds and returns the next editable code-construct to the right of this code-construct.
     */
    getNextEditableToken(fromIndex?: number): CodeConstruct;

    /**
     * Finds and returns the next editable code-construct to the left of this code-construct.
     */
    getPrevEditableToken(fromIndex?: number): CodeConstruct;

    /**
     * Returns the parent statement of this code-construct (an element of the Module.body array).
     */
    getParentStatement(): Statement;

    /**
     * Subscribes a callback to be fired when the this code-construct is changed (could be a change in its children tokens or the body)
     */
    subscribe(type: CallbackType, callback: Callback);

    /**
     * Removes all subscribes of the given type for this code construct
     */
    unsubscribe(type: CallbackType, callerId: string);
}

/**
 * A complete code statement such as: variable assignment, function call, conditional, loop, function definition, and other statements.
 */
export abstract class Statement implements CodeConstruct {
    toString(): string {
        let text = "";

        for (let token of this.tokens) {
            text += token.getRenderText();
        }

        return text;
    }

    isTextEditable = false;

    addableType: AddableType;

    validEdits = new Array<EditFunctions>();
    receives = new Array<AddableType>();

    // boundary
    lineNumber: number;
    left: number;
    right: number;

    rootNode: CodeConstruct | Module = null;
    indexInRoot: number;

    body = new Array<Statement>();
    scope: Scope = null;
    tokens = new Array<CodeConstruct>();

    hasEmptyToken: boolean;

    callbacks = new Map<string, Array<Callback>>();

	notification = null;

    keywordIndex = -1;

	constructor() {
		for (let type in CallbackType) this.callbacks[type] = new Array<Callback>();
	}

    /**
     * The lineNumbers from the beginning to the end of this statement.
     */
    getHeight(): number {
        if (this.body.length == 0) return 1;
        else {
            let height = 1;

            for (let line of this.body) height += line.getHeight();

            return height;
        }
    }

    /**
     * This should be true for every statement that has a body.
     */
    hasScope(): boolean {
        return this.scope != null;
    }

    hasBody(): boolean {
        return this.body.length > 0;
    }

    setLineNumber(lineNumber: number) {
        this.lineNumber = lineNumber;

        if(this instanceof EmptyLineStmt) this.notify(CallbackType.change);

        for (let token of this.tokens) {
            if (token instanceof Expression) token.setLineNumber(lineNumber);
            (token as Token).notify(CallbackType.change);
        }
    }

    subscribe(type: CallbackType, callback: Callback) {
        this.callbacks[type].push(callback);
    }

    unsubscribe(type: CallbackType, callerId: string) {
        let index = -1;

        for (let i = 0; i < this.callbacks[type].length; i++) {
            if (this.callbacks[type].callerId == callerId) {
                index = i;
                break;
            }
        }

        if (index > 0) this.callbacks[type].splice(index, 1);
    }

    notify(type: CallbackType) {
        for (let callback of this.callbacks[type]) callback.callback();
    }

    rebuildBody(fromIndex: number, startLineNumber: number) {
        let lineNumber = startLineNumber;

        for (let i = fromIndex; i < this.body.length; i++) {
            if (i == 0) {
                this.setLineNumber(lineNumber);
                lineNumber++;
            }

            if (this.body[i].hasBody()) this.body[i].rebuildBody(0, lineNumber);
            else this.body[i].setLineNumber(lineNumber);

            lineNumber += this.body[i].getHeight();
        }

        // propagate the rebuild-body process to the root node
        if (this.rootNode instanceof Module) {
            this.rootNode.rebuildBody(this.indexInRoot + 1, lineNumber);
        } else if (this.rootNode instanceof Statement && this.rootNode.hasBody()) {
            this.rootNode.rebuildBody(this.indexInRoot + 1, lineNumber);
        }
    }

    init(pos: monaco.Position) {
        this.build(pos);

        if (this.hasBody())
            for (let i = 0; i < this.body.length; i++)
                this.body[i].build(new monaco.Position(pos.lineNumber + i + 1, pos.column + TAB_SPACES));
    }

    build(pos: monaco.Position): monaco.Position {
        this.lineNumber = pos.lineNumber;
        this.left = pos.column;

        var curPos = pos;

        for (let i = 0; i < this.tokens.length; i++) curPos = this.tokens[i].build(curPos);

        this.right = curPos.column - 1;

        this.notify(CallbackType.change);

        return curPos;
    }

    /**
     * Rebuilds the left and right positions of this node recursively. Optimized to not rebuild untouched nodes.
     * @param pos the left position to start building the nodes from
     * @param fromIndex the index of the node that was edited.
     */
    rebuild(pos: monaco.Position, fromIndex: number) {
        let curPos = pos;
        let propagateToRoot = true;

        // rebuild siblings:
        for (let i = fromIndex; i < this.tokens.length; i++) {
            if (this.tokens[i] instanceof Token) curPos = this.tokens[i].build(curPos);
            else curPos = (this.tokens[i] as Expression).build(curPos);

            if (i == fromIndex && i + 1 < this.tokens.length) {
                // has siblings
                let firstSiblingLeft: number;

                if (this.tokens[i] instanceof Token) firstSiblingLeft = this.tokens[i + 1].left;
                else firstSiblingLeft = (this.tokens[i + 1] as Expression).left;

                if (firstSiblingLeft == curPos.column) {
                    propagateToRoot = false;
                    break;
                }
            }
        }

        let newRight = curPos.column - 1;

        if (propagateToRoot && this.right != newRight) {
            this.right = newRight;

            // check if parent's siblings should be rebuilt
            if (this.rootNode != undefined && this.indexInRoot != undefined) {
                if (
                    (this.rootNode instanceof Expression || this.rootNode instanceof Statement) &&
                    this.rootNode.lineNumber == this.lineNumber
                )
                    this.rootNode.rebuild(curPos, this.indexInRoot + 1);
            } else console.warn("node did not have rootNode or indexInRoot: ", this.tokens);
        }

        this.notify(CallbackType.change);
    }

    contains(pos: monaco.Position): boolean {
        if (this.lineNumber == pos.lineNumber && pos.column >= this.left && pos.column <= this.right + 1) return true;

        return false;
    }

    getContainingSingleLineStatement(pos: monaco.Position): Statement {
        if (this.contains(pos)) {
            return this;
        } else {
            for (let line of this.body) {
                let stmt = line.getContainingSingleLineStatement(pos);

                if (stmt != null) return stmt;
            }
        }

        return null;
    }

    getStatementAtLine(line: number): Statement {
        let foundStmt: Statement = null;

        if (this.lineNumber == line) return this;
        else if (this.hasBody())
            for (let stmt of this.body) {
                foundStmt = stmt.getStatementAtLine(line);

                if (foundStmt != null) return foundStmt;
            }

        return null;
    }

    locate(pos: monaco.Position): CodeConstruct {
        if (pos.lineNumber == this.lineNumber) {
            if (pos.column == this.left) return this.tokens[0];
            else if (pos.column == this.right + 1) return this.tokens[this.tokens.length - 1];
        }

        if (this.contains(pos)) for (let code of this.tokens) if (code.contains(pos)) return code.locate(pos);

        return null;
    }

    nextEmptyToken(): CodeConstruct {
        for (let token of this.tokens) {
            if (token instanceof Token) {
                if (token.isEmpty) return token;
            } else {
                let expr = token as Expression;

                if (expr.hasEmptyToken) return expr.nextEmptyToken();

                return null;
            }
        }

        // next editable code-construct
        for (let token of this.tokens) {
            if (token instanceof Token) {
                if (token.validEdits.length > 0) return token;
            } else {
                let expr = token as Expression;

                if (expr.validEdits.length > 0) return expr.nextEmptyToken();

                return null;
            }
        }

        // TODO: return next selectable code-construct
    }

    /**
     * This function should be called after replacing a token within this statement. it checks if the newly added token `isEmpty` or not, and if yes, it will set `hasEmptyToken = true`
     * @param code the newly added node within the replace function
     */
    updateHasEmptyToken(code: CodeConstruct) {
        if (code instanceof Token) {
            if (code.isEmpty) this.hasEmptyToken = true;
            else this.hasEmptyToken = false;
        }
    }

    /**
     * Replaces this node in its root, and then rebuilds the parent (recursively)
     * @param code the new code-construct to replace
     * @param index the index to replace at
     */
    replace(code: CodeConstruct, index: number) {
        // Notify the token being replaced
        const toReplace = this.tokens[index];
        if (toReplace instanceof Statement || toReplace instanceof Expression || toReplace instanceof Token) {
            toReplace.notify(CallbackType.delete);

            //any hole-containing tokens need to be notified so their holes are removed
            if(toReplace instanceof Statement || toReplace instanceof Expression){
                toReplace.tokens.forEach(token => {
                    if(token instanceof Token){
                        token.notify(CallbackType.delete);
                    }
                });
            }
        }

        // prepare the new Node
        code.rootNode = this;
        code.indexInRoot = index;

        // prepare to rebuild siblings and root (recursively)
        let rebuildColumn: number;

        if (this.tokens[index] instanceof Token) rebuildColumn = this.tokens[index].left;
        else rebuildColumn = (this.tokens[index] as Expression).left;

        // replace
        this.tokens[index] = code;

        if (rebuildColumn) this.rebuild(new monaco.Position(this.lineNumber, rebuildColumn), index);

        this.updateHasEmptyToken(code);

        this.notify(CallbackType.replace);
    }

    /**
     * Replaced the given item with the item in `this.body[index]`
     */
    replaceInBody(index: number, newStmt: Statement) {
        let curLeftPos = this.body[index].getLeftPosition();
        newStmt.init(curLeftPos);

        newStmt.rootNode = this.body[index].rootNode;
        newStmt.indexInRoot = index;
        this.body[index] = newStmt;

        if (newStmt.hasScope()) newStmt.scope.parentScope = this.scope;

        if (newStmt instanceof VarAssignmentStmt) {
            this.getModule().addVariableButtonToToolbox(newStmt);
            this.scope.references.push(new Reference(newStmt, this.scope));
        }

        if (newStmt instanceof ForStatement) {
            this.getModule().addLoopVariableButtonToToolbox(newStmt);
            this.scope.references.push(new Reference(newStmt, this.scope));
        }

        this.rebuildBody(index + 1, curLeftPos.lineNumber + newStmt.getHeight());

        this.notify(CallbackType.replace);
    }

    /**
     * Adds `code` to the body at the given index
     * @param statement the statement to be added
     * @param index the index to add the `code` statement
     */
    addStatement(statement: Statement, index: number, lineNumber: number) {
        // TODO: update-body-index -> merge these two in to another function that would take care of the indexInRoot itself.
        // support delete, add, and etc.
        this.body.splice(index, 0, statement);
        for (let i = index + 1; i < this.body.length; i++) this.body[i].indexInRoot++;

        this.rebuildBody(index + 1, lineNumber + statement.getHeight());

        this.notify(CallbackType.change);
    }

    getRenderText(): string {
        let txt: string = "";

        for (let token of this.tokens) txt += token.getRenderText();

        let leftPosToCheck = 1;
        let textToAdd = "\n";

        if (this.hasBody()) {
            leftPosToCheck = this.left + TAB_SPACES - 1;
            if (leftPosToCheck != 1) {
                for (let i = 0; i < leftPosToCheck; i++) textToAdd += " ";
            }
        }

        for (let stmt of this.body) {
            txt += textToAdd + stmt.getRenderText();
        }

        return txt;
    }

    getLineNumber(): number {
        return this.lineNumber;
    }

    getLeftPosition(): monaco.Position {
        return new monaco.Position(this.getLineNumber(), this.left);
    }

    getSelection(): monaco.Selection {
        return new monaco.Selection(this.lineNumber, this.right + 1, this.lineNumber, this.left);
    }

    getNextEditableToken(fromIndex?: number): CodeConstruct {
        let startIndex = fromIndex != undefined ? fromIndex : 0;

        for (let i = startIndex; i < this.tokens.length; i++) {
            if (this.tokens[i].validEdits.length > 0)
                if (this.tokens[i] instanceof Expression || this.tokens[i] instanceof Token)
                    // there is no statement that does not have any editable expression or token, so this should always return something
                    return this.tokens[i];
        }

        return this.getEndOfLineToken();
    }

    getPrevEditableToken(fromIndex?: number): CodeConstruct {
        // let startIndex = fromIndex != undefined ? fromIndex : this.tokens.length - 1;

        if (fromIndex != undefined)
            for (let i = fromIndex; i >= 0; i--) {
                if (this.tokens[i].validEdits.length > 0)
                    if (this.tokens[i] instanceof Expression || this.tokens[i] instanceof Token) return this.tokens[i];
            }

        return this.getStartOfLineToken();
    }

    getParentStatement(): Statement {
        return this;
    }

    /**
     * Get end-of-line token for this statement
     */
    getEndOfLineToken(): CodeConstruct {
        if (this instanceof EmptyLineStmt) return this;

        return this.tokens[this.tokens.length - 1];
    }

    /**
     * Get start-of-line token for this statement
     */
    getStartOfLineToken(): CodeConstruct {
        if (this instanceof EmptyLineStmt) return this;

        return this.tokens[0];
    }

    /**
     * Returns the Module
     * @returns the parent module of the whole system
     */
    getModule(): Module {
        if (this.rootNode instanceof Module) return this.rootNode;
        else return (this.rootNode as Statement).getModule();
    }

    /**
     * Return this statement's keyword if it has one. Otherwise return an empty string.
     * 
     * @returns text representation of statement's keyword or an empty string if it has none
     */
    getKeyword(): string{
        if(this.keywordIndex > -1){
            return (this.tokens[this.keywordIndex] as KeywordTkn).text;
        }
        return "";
    }
}

/**
 * A statement that returns a value such as: binary operators, unary operators, function calls that return a value, literal values, and variables.
 */
export abstract class Expression extends Statement implements CodeConstruct {
    isTextEditable = false;
    addableType: AddableType;
    // TODO: can change this to an Array to enable type checking when returning multiple items
    returns: DataType;

    constructor(returns: DataType) {
        super();

        this.returns = returns;
    }

    isStatement(): boolean {
        return this.returns == DataType.Void;
    }

    getLineNumber(): number {
        if (this.isStatement()) return this.lineNumber;
        else if (this.rootNode instanceof Statement) return this.rootNode.getLineNumber();
        else return (this.rootNode as Expression).getLineNumber();
    }

    getSelection(): monaco.Selection {
        let line = this.getLineNumber();

        return new monaco.Selection(line, this.right + 1, line, this.left);
    }

    getNextEditableToken(fromIndex?: number): CodeConstruct {
        let startIndex = fromIndex != undefined ? fromIndex : 0;

        for (let i = startIndex; i < this.tokens.length; i++) {
            if (this.tokens[i].validEdits.length > 0)
                if (this.tokens[i] instanceof Expression || this.tokens[i] instanceof Token) return this.tokens[i];
        }

        if (this.rootNode instanceof Expression && !this.rootNode.isStatement())
            return this.rootNode.getNextEditableToken(this.indexInRoot + 1);
        else if (this.rootNode instanceof Expression && this.rootNode.isStatement())
            return (this.rootNode as Statement).getNextEditableToken(this.indexInRoot + 1);
        else if (this.rootNode instanceof Statement && this.rootNode.body.length == 0)
            return (this.rootNode as Statement).getNextEditableToken(this.indexInRoot + 1);

        return this.getEndOfLineToken();
    }

    getPrevEditableToken(fromIndex?: number): CodeConstruct {
        if (fromIndex != undefined) {
            for (let i = fromIndex; i >= 0; i--) {
                if (this.tokens[i].validEdits.length > 0)
                    if (this.tokens[i] instanceof Expression || this.tokens[i] instanceof Token) return this.tokens[i];
            }
        }

        let prevToken: CodeConstruct = null;

        if (this.rootNode instanceof Expression) prevToken = this.rootNode.getPrevEditableToken();
        else if (this.rootNode instanceof Expression && this.rootNode.isStatement())
            prevToken = (this.rootNode as Statement).getPrevEditableToken();
        else if (this.rootNode instanceof Statement && this.rootNode.body.length == 0)
            prevToken = (this.rootNode as Statement).getPrevEditableToken();

        if (this.rootNode instanceof Expression) prevToken = this.rootNode as Expression;
        else if (this.rootNode instanceof Statement && this.rootNode.body.length == 0)
            prevToken = this.rootNode as Statement;

        if (prevToken == null && this.isStatement()) prevToken = this.getStartOfLineToken();

        return prevToken;
    }

    getParentStatement(): Statement {
        if (this.isStatement()) return this as Statement;
        else if (this.rootNode instanceof Statement && !(this.rootNode instanceof Expression)) return this.rootNode;
        else if (this.rootNode instanceof Expression) return this.rootNode.getParentStatement();
    }
}

/**
 * The smallest code construct: identifiers, holes (for either identifiers or expressions), operators and characters, and etc.
 */
export abstract class Token implements CodeConstruct {
    isTextEditable = false;
    addableType: AddableType;
    rootNode: CodeConstruct = null;
    indexInRoot: number;

    validEdits = new Array<EditFunctions>();
    receives = new Array<AddableType>();

    left: number;
    right: number;

    text: string;
    isEmpty: boolean = false;

    callbacks = new Map<string, Array<Callback>>();

	notification = null;

	subscribe(type: CallbackType, callback: Callback) {
		this.callbacks[type].push(callback);
	}

    unsubscribe(type: CallbackType, callerId: string) {
        let index = -1;

        for (let i = 0; i < this.callbacks[type].length; i++) {
            if (this.callbacks[type].callerId == callerId) {
                index = i;
                break;
            }
        }

        if (index > 0) this.callbacks[type].splice(index, 1);
    }

    notify(type: CallbackType) {
        for (let callback of this.callbacks[type]) callback.callback();
    }

    constructor(text: string, root?: CodeConstruct) {
        for (let type in CallbackType) this.callbacks[type] = new Array<Callback>();

        this.rootNode = root;
        this.text = text;
    }

    /**
     * Builds the left and right positions of this token based on its text length.
     * @param pos the left position to start building this node's right position.
     * @returns the final right position of this node: for tokens it equals to `this.left + this.text.length - 1`
     */
    build(pos: monaco.Position): monaco.Position {
        this.left = pos.column;

        if (this.text.length == 0) this.right = pos.column;
        else this.right = pos.column + this.text.length - 1;

        this.notify(CallbackType.change);

        if (this.text.length == 0) return new monaco.Position(pos.lineNumber, this.right);
        else return new monaco.Position(pos.lineNumber, this.right + 1);
    }

    /**
     * Checks if this node contains the given position (as a 2D point)
     * @param pos the 2D point to check
     * @returns true: contains, false: does not contain
     */
    contains(pos: monaco.Position): boolean {
        if (pos.column >= this.left && pos.column <= this.right) return true;

        return false;
    }

    /**
     * For this token element, it returns it self.
     * @param pos Not used
     * @returns This token
     */
    locate(pos: monaco.Position): CodeConstruct {
        return this;
    }

    /**
     * Finds and returns the next empty hole (name or value) in this code construct
     * @returns The found empty token or null (if nothing it didn't include any empty tokens)
     */
    nextEmptyToken(): CodeConstruct {
        if (this.isEmpty) return this;

        return null;
    }

    getRenderText(): string {
        return this.text;
    }

    getLineNumber(): number {
        if (this.rootNode instanceof Statement) return this.rootNode.getLineNumber();
        else return (this.rootNode as Expression).getLineNumber();
    }

    getLeftPosition(): monaco.Position {
        return new monaco.Position(this.getLineNumber(), this.left);
    }

    getSelection(): monaco.Selection {
        let line = this.getLineNumber();
        let step = this.text.length == 0 ? 0 : 1;

        return new monaco.Selection(line, this.right + step, line, this.left);
    }

    getNextEditableToken(fromIndex?: number): CodeConstruct {
        // should not be called when inside the characters of an editable token

        return this.rootNode.getNextEditableToken(this.indexInRoot + 1);
    }

    getPrevEditableToken(): CodeConstruct {
        // should not be called when inside the characters of an editable token
        if (this.rootNode.validEdits.length > 0) return this.rootNode;
        else return this.rootNode.getPrevEditableToken(this.indexInRoot - 1);

        // return this.rootNode;
    }

    getParentStatement(): Statement {
        if (
            (this.rootNode instanceof Statement && !(this.rootNode instanceof Expression)) ||
            (this.rootNode instanceof Expression && this.rootNode.isStatement())
        )
            return this.rootNode as Statement;
        else if (this.rootNode instanceof Expression) return this.rootNode.getParentStatement();
    }
}

/**
 * Anything that implements these, can be edited with the keyboard
 */
export interface TextEditable {
    /**
     * The Regex used for validating this code-construct.
     */
    validatorRegex: RegExp;

    /**
     * Returns the editable portion of the element's text that could be edited later.
     */
    getEditableText(): string;

    /**
     * checks if the newly updated string could be set (using a Regex) and rebuilds the item if possible and returns `true`, o.w. returns `false`.
     * @param text the updated string to be set to this element.
     */
    setEditedText(text: string): boolean;
}

export class Boundary {
    topLine: number;
    bottomLine: number;
    left: number;
    right: number;

    constructor(topLine: number, bottomLine: number, left: number, right: number) {
        this.topLine = topLine;
        this.bottomLine = bottomLine;
        this.left = left;
        this.right = right;
    }

    contains(pos: monaco.Position): boolean {
        if (
            pos.lineNumber >= this.topLine &&
            pos.lineNumber <= this.bottomLine &&
            pos.column >= this.left &&
            pos.column <= this.right + 1
        )
            return true;

        return false;
    }
}

export class WhileStatement extends Statement {
    addableType = AddableType.Statement;
    private conditionIndex: number;
    scope: Scope;

    constructor(root?: CodeConstruct | Module, indexInRoot?: number) {
        super();

        this.validEdits.push(EditFunctions.RemoveStatement);

        this.tokens.push(new StartOfLineTkn(this, this.tokens.length));
        this.keywordIndex = this.tokens.length;
        this.tokens.push(new KeywordTkn("while", this, this.tokens.length));
        this.tokens.push(new PunctuationTkn(" ", this, this.tokens.length));
        this.conditionIndex = this.tokens.length;
        this.tokens.push(new TypedEmptyExpr(DataType.Boolean, this, this.tokens.length));
        this.tokens.push(new PunctuationTkn(" ", this, this.tokens.length));
        this.tokens.push(new PunctuationTkn(":", this, this.tokens.length));
        this.tokens.push(new EndOfLineTkn(this, this.tokens.length));

        this.body.push(new EmptyLineStmt(this, 0));
        this.scope = new Scope();

        this.hasEmptyToken = true;
    }

    replaceCondition(expr: Expression) {
        this.replace(expr, this.conditionIndex);
    }
}
export class IfStatement extends Statement {
    addableType = AddableType.Statement;
    private conditionIndex: number;

    constructor(root?: CodeConstruct | Module, indexInRoot?: number) {
        super();

        this.validEdits.push(EditFunctions.RemoveStatement);

        this.tokens.push(new StartOfLineTkn(this, this.tokens.length));
        this.keywordIndex = this.tokens.length;
        this.tokens.push(new KeywordTkn("if", this, this.tokens.length));
        this.tokens.push(new PunctuationTkn(" ", this, this.tokens.length));
        this.conditionIndex = this.tokens.length;
        this.tokens.push(new TypedEmptyExpr(DataType.Boolean, this, this.tokens.length));
        this.tokens.push(new PunctuationTkn(" ", this, this.tokens.length));
        this.tokens.push(new PunctuationTkn(":", this, this.tokens.length));
        this.tokens.push(new EndOfLineTkn(this, this.tokens.length));

        this.body.push(new EmptyLineStmt(this, 0));
        this.scope = new Scope();

        this.hasEmptyToken = true;
    }

    replaceCondition(expr: Expression) {
        this.replace(expr, this.conditionIndex);
    }

    isValidReference(uniqueId: string, lineNumber: number, indexInRoot: number): boolean {
        if (!(this.indexInRoot[indexInRoot] instanceof ElseStatement) && indexInRoot - 1 > 0) {
            for (let i = indexInRoot - 1; i >= 0; i--) {
                let stmt = this.body[i];

                if (stmt instanceof ElseStatement) break;

                if (stmt instanceof VarAssignmentStmt && uniqueId == stmt.buttonId) return true;
            }
        }

        for (let stmt of this.scope.getValidReferences(this.getLineNumber()))
            if ((stmt.statement instanceof VarAssignmentStmt || stmt.statement instanceof ForStatement) && uniqueId == stmt.statement.buttonId) return true;

        return false;
    }

    isValidElseInsertion(index: number, statement: ElseStatement): boolean {
        if (statement.hasCondition)
            // if there is an else before this elif => invalid
            for (let i = 0; i < index; i++) {
                let stmt = this.body[i];

                if (stmt instanceof ElseStatement && !stmt.hasCondition) return false;
            }
        else {
            // if there is another else => invalid
            for (let stmt of this.body) if (stmt instanceof ElseStatement && !stmt.hasCondition) return false;

            // if the else is before an elif => invalid
            for (let i = index + 1; i < this.body.length; i++) {
                let stmt = this.body[i];

                if (stmt instanceof ElseStatement && stmt.hasCondition) return false;
            }
        }

        return true;
    }

    insertElseStatement(index: number, statement: ElseStatement) {
        let prevPos = this.body[index].getLeftPosition();

        // insert and shift other statements down
        // TODO: update-body-index ->
        this.body.splice(index, 0, statement);
        for (let i = index + 1; i < this.body.length; i++) this.body[i].indexInRoot++;

        // rebuild else statement, and body
        statement.init(new monaco.Position(prevPos.lineNumber, prevPos.column - TAB_SPACES));
        statement.rootNode = this;
        statement.indexInRoot = index;

        this.rebuildBody(index + 1, prevPos.lineNumber + 1);
    }
}

export class ElseStatement extends Statement {
    rootNode: IfStatement;
    addableType = AddableType.Statement;
    private conditionIndex: number;
    hasCondition: boolean = false;

    constructor(hasCondition: boolean, root?: IfStatement, indexInRoot?: number) {
        super();
        this.hasCondition = hasCondition;

        this.validEdits.push(EditFunctions.RemoveStatement);

        this.tokens.push(new StartOfLineTkn(this, this.tokens.length));
        this.keywordIndex = this.tokens.length;
        if (hasCondition) {
            this.tokens.push(new KeywordTkn("elif", this, this.tokens.length));
            this.tokens.push(new PunctuationTkn(" ", this, this.tokens.length));
            this.conditionIndex = this.tokens.length;
            this.tokens.push(new TypedEmptyExpr(DataType.Boolean, this, this.tokens.length));
            this.tokens.push(new PunctuationTkn(" ", this, this.tokens.length));
        } else this.tokens.push(new KeywordTkn("else", this, this.tokens.length));

        this.tokens.push(new PunctuationTkn(":", this, this.tokens.length));
        this.tokens.push(new EndOfLineTkn(this, this.tokens.length));

        this.scope = new Scope();

        if (this.hasCondition) this.hasEmptyToken = true;
    }

    replaceCondition(expr: Expression) {
        if (this.hasCondition) this.replace(expr, this.conditionIndex);
    }
}

export class ForStatement extends Statement {
    addableType = AddableType.Statement;

    buttonId: string;
    private counterIndex: number;
    private rangeIndex: number;

    //TODO: Statements should not have a data type?
    dataType = DataType.Any;

    constructor(root?: CodeConstruct | Module, indexInRoot?: number) {
        super();

        this.buttonId = "add-var-ref-" + VarAssignmentStmt.uniqueId;
        VarAssignmentStmt.uniqueId++;

        this.validEdits.push(EditFunctions.RemoveStatement);

        this.tokens.push(new StartOfLineTkn(this, this.tokens.length));
        this.keywordIndex = this.tokens.length;
        this.tokens.push(new KeywordTkn("for", this, this.tokens.length));
        this.tokens.push(new PunctuationTkn(" ", this, this.tokens.length));
        this.counterIndex = this.tokens.length;
        this.tokens.push(new IdentifierTkn(undefined, this, this.tokens.length));
        this.tokens.push(new PunctuationTkn(" ", this, this.tokens.length));
        this.tokens.push(new KeywordTkn("in", this, this.tokens.length));
        this.tokens.push(new PunctuationTkn(" ", this, this.tokens.length));
        this.rangeIndex = this.tokens.length;
        this.tokens.push(new TypedEmptyExpr(DataType.List || DataType.String, this, this.tokens.length));
        this.tokens.push(new PunctuationTkn(" ", this, this.tokens.length));
        this.tokens.push(new PunctuationTkn(":", this, this.tokens.length));
        this.tokens.push(new EndOfLineTkn(this, this.tokens.length));

        this.body.push(new EmptyLineStmt(this, 0));
        this.body.push(new EmptyLineStmt(this, 1)); //TODO: Workaround for inability to navigate outside of an indented region and stay on the same line

        this.scope = new Scope();

        this.hasEmptyToken = true;
    }

    rebuild(pos: monaco.Position, fromIndex: number) {
        super.rebuild(pos, fromIndex);
        this.updateButton();
    }

    replaceCounter(expr: Expression) {
        this.replace(expr, this.counterIndex);
    }

    replaceRange(expr: Expression) {
        this.replace(expr, this.rangeIndex);
    }

    getIdentifier(): string {
        return this.tokens[this.counterIndex].getRenderText();
    }

    updateButton() {
        document.getElementById(this.buttonId).innerHTML = this.getIdentifier();
    }
}

export class Argument {
    type: DataType;
    name: string;
    isOptional: boolean;

    constructor(type: DataType, name: string, isOptional: boolean) {
        this.type = type;
        this.name = name;
        this.isOptional = isOptional;
    }
}

export class EmptyLineStmt extends Statement {
    toString(): string {
        return "EmptyLine";
    }

    addableType = AddableType.Statement;
    hasEmptyToken = false;

    constructor(root?: CodeConstruct | Module, indexInRoot?: number) {
        super();

        this.validEdits.push(EditFunctions.InsertStatement, EditFunctions.RemoveStatement);
        this.receives.push(AddableType.Statement);

        this.rootNode = root;
        this.indexInRoot = indexInRoot;
    }

    build(pos: monaco.Position): monaco.Position {
        this.lineNumber = pos.lineNumber;
        this.left = this.right = pos.column;

        return new monaco.Position(this.lineNumber, this.right + 1);
    }

    nextEmptyToken(): CodeConstruct {
        return this;
    }

    getRenderText(): string {
        return "";
    }

    locate(pos: monaco.Position): CodeConstruct {
        return this;
    }

    getNextEditableToken(): CodeConstruct {
        if (this.rootNode instanceof Statement && this.rootNode.hasBody()) {
            if (this.indexInRoot + 1 < this.rootNode.body.length)
                return this.rootNode.body[this.indexInRoot + 1].getStartOfLineToken();
            else {
                // find if there is another statement below this compound statement that we should jump to the first token of it

                let compoundStmt = this.rootNode;

                if (
                    compoundStmt.rootNode instanceof Module &&
                    compoundStmt.indexInRoot + 1 < compoundStmt.rootNode.body.length
                )
                    return compoundStmt.rootNode.body[compoundStmt.indexInRoot + 1].getStartOfLineToken();
                else if (
                    compoundStmt.rootNode instanceof Statement &&
                    compoundStmt.rootNode.hasBody() &&
                    compoundStmt.indexInRoot + 1 < compoundStmt.rootNode.body.length
                )
                    return compoundStmt.rootNode.body[compoundStmt.indexInRoot + 1].getStartOfLineToken();
                else return this;
            }
        } else if (this.rootNode instanceof Module) {
            let module = this.rootNode as Module;

            if (this.indexInRoot + 1 < module.body.length) {
                return module.body[this.indexInRoot + 1].getStartOfLineToken();
            } else return this;
        }
    }

    getPrevEditableToken(): CodeConstruct {
        if (this.rootNode instanceof Statement && this.rootNode.hasBody()) {
            if (this.indexInRoot == 0) return this.rootNode.getEndOfLineToken();
            else return this.rootNode.body[this.indexInRoot - 1].getEndOfLineToken();
        } else if (this.rootNode instanceof Module) {
            if (this.indexInRoot == 0) return this;
            else return this.rootNode.body[this.indexInRoot - 1].getStartOfLineToken();
        }
    }
}

export class VarAssignmentStmt extends Statement {
    static uniqueId: number = 0;
    buttonId: string;
    addableType = AddableType.Statement;
    private identifierIndex: number;
    private valueIndex: number;
    dataType = DataType.Any;

    constructor(id?: string, root?: CodeConstruct | Module, indexInRoot?: number) {
        super();

        this.buttonId = "add-var-ref-" + VarAssignmentStmt.uniqueId;
        VarAssignmentStmt.uniqueId++;

        this.rootNode = root;
        this.indexInRoot = indexInRoot;

        this.validEdits.push(EditFunctions.RemoveStatement);

        this.tokens.push(new StartOfLineTkn(this, this.tokens.length));
        this.identifierIndex = this.tokens.length;
        this.tokens.push(new IdentifierTkn(id, this, this.tokens.length));
        this.tokens.push(new PunctuationTkn(" ", this, this.tokens.length));
        this.tokens.push(new OperatorTkn("=", this, this.tokens.length));
        this.tokens.push(new PunctuationTkn(" ", this, this.tokens.length));
        this.valueIndex = this.tokens.length;
        this.tokens.push(new EmptyExpr(this, this.tokens.length));
        this.tokens.push(new EndOfLineTkn(this, this.tokens.length));

        this.hasEmptyToken = true;
    }

    replaceIdentifier(code: CodeConstruct) {
        this.replace(code, this.identifierIndex);
    }

    replaceValue(code: CodeConstruct) {
        this.replace(code, this.valueIndex);
    }

    rebuild(pos: monaco.Position, fromIndex: number) {
        super.rebuild(pos, fromIndex);

        this.updateButton();
    }

    getIdentifier(): string {
        return this.tokens[this.identifierIndex].getRenderText();
    }

    updateButton() {
        document.getElementById(this.buttonId).innerHTML = this.getIdentifier();
    }
}

export class VariableReferenceExpr extends Expression {
    isEmpty = false;
    addableType = AddableType.Expression;
    identifier: string;
    uniqueId: string;

    constructor(id: string, returns: DataType, uniqueId: string, root?: CodeConstruct, indexInRoot?: number) {
        super(returns);

        let idToken = new NonEditableTextTkn(id);
        idToken.rootNode = this;
        idToken.indexInRoot = this.tokens.length;
        this.tokens.push(idToken);

        this.uniqueId = uniqueId;
        this.identifier = id;
        this.rootNode = root;
        this.indexInRoot = indexInRoot;
    }
}

export class FunctionCallStmt extends Expression {
    /**
     * function calls such as `print()` are single-line statements, while `randint()` are expressions and could be used inside a more complex expression, this should be specified when instantiating the `FunctionCallStmt` class.
     */
    private argumentsIndices = new Array<number>();
    addableType: AddableType;

    constructor(
        functionName: string,
        args: Array<Argument>,
        returns: DataType,
        root?: CodeConstruct | Module,
        indexInRoot?: number
    ) {
        super(returns);

        this.rootNode = root;
        this.indexInRoot = indexInRoot;

        if (this.isStatement()) {
            this.validEdits.push(EditFunctions.RemoveStatement);
            this.addableType = AddableType.Statement;
        } else {
            this.validEdits.push(EditFunctions.RemoveExpression);
            this.addableType = AddableType.Expression;
        }

        if (this.isStatement()) this.tokens.push(new StartOfLineTkn(this, this.tokens.length));

        this.tokens.push(new FunctionNameTkn(functionName, this, this.tokens.length));
        this.tokens.push(new PunctuationTkn("(", this, this.tokens.length));

        // TODO: handle parenthesis in a better way (to be able to highlight the other when selecting one)

        for (let i = 0; i < args.length; i++) {
            let arg = args[i];

            this.argumentsIndices.push(this.tokens.length);
            this.tokens.push(new TypedEmptyExpr(arg.type, this, this.tokens.length));

            if (i + 1 < args.length) this.tokens.push(new PunctuationTkn(", ", this, this.tokens.length));
        }

        this.tokens.push(new PunctuationTkn(")", this, this.tokens.length));
        if (this.isStatement()) this.tokens.push(new EndOfLineTkn(this, this.tokens.length));

        this.hasEmptyToken = true;
    }

    replaceArgument(index: number, to: CodeConstruct) {
        this.replace(to, this.argumentsIndices[index]);
    }

    getFunctionName() : string {
        if (this.isStatement()) return (this.tokens[1] as FunctionNameTkn).getFunctionName();;
        return (this.tokens[0] as FunctionNameTkn).getFunctionName();    
    }
}

export class MethodCallExpr extends Expression {
    // onInsert => just check if focusedPos - 1 is an expression and has a correct returns data type
    // it will be added inside the prev expression

    private argumentsIndices = new Array<number>();
    private expressionIndex: number;
    addableType: AddableType;
    calledOn: DataType;

    constructor(
        functionName: string,
        args: Array<Argument>,
        returns: DataType,
        calledOn: DataType,
        root?: Expression,
        indexInRoot?: number
    ) {
        super(returns);

        this.calledOn = calledOn;
        this.rootNode = root;
        this.indexInRoot = indexInRoot;

        if (args.length > 0) this.hasEmptyToken = false;

        this.addableType = AddableType.ExpressionModifier;

        this.expressionIndex = this.tokens.length;
        this.tokens.push(new EmptyExpr(this, this.tokens.length));
        this.tokens.push(new PunctuationTkn(".", this, this.tokens.length));
        this.tokens.push(new FunctionNameTkn(functionName, this, this.tokens.length));
        this.tokens.push(new PunctuationTkn("(", this, this.tokens.length));

        for (let i = 0; i < args.length; i++) {
            let arg = args[i];

            this.argumentsIndices.push(this.tokens.length);
            this.tokens.push(new TypedEmptyExpr(arg.type, this, this.tokens.length));

            if (i + 1 < args.length) this.tokens.push(new PunctuationTkn(", ", this, this.tokens.length));
        }

        this.tokens.push(new PunctuationTkn(")", this, this.tokens.length));
    }

    setExpression(prevItem: Expression) {
        this.replace(prevItem, this.expressionIndex);
    }

    replaceArgument(index: number, to: CodeConstruct) {
        this.replace(to, this.argumentsIndices[index]);
    }
}

export class ListElementAssignment extends Statement{
    constructor(root?: Expression, indexInRoot?: number){
        super();

        this.rootNode = root;
        this.indexInRoot = indexInRoot;

        this.addableType = AddableType.Statement;

        this.tokens.push(new StartOfLineTkn(this, this.tokens.length));
        this.tokens.push(new TypedEmptyExpr(DataType.List, this, this.tokens.length));
        this.tokens.push(new PunctuationTkn("[", this, this.tokens.length));
        this.tokens.push(new TypedEmptyExpr(DataType.Number, this, this.tokens.length));
        this.tokens.push(new PunctuationTkn("]", this, this.tokens.length));
        this.tokens.push(new PunctuationTkn(" ", this, this.tokens.length));
        this.tokens.push(new OperatorTkn("=", this, this.tokens.length));
        this.tokens.push(new PunctuationTkn(" ", this, this.tokens.length));
        //TODO: Python lists allow elements of different types to be added to the same list. Should we keep that functionality?
        this.tokens.push(new EmptyExpr(this, this.tokens.length));
        this.tokens.push(new EndOfLineTkn(this, this.tokens.length));
    }
}


// Statement
//   ExpressionStatement
//       print()
// Expressions
//    let y = x.length

export class MethodCallStmt extends Statement {
    // it has an empty left expression

    private argumentsIndices = new Array<number>();
    addableType: AddableType;

    constructor(functionName: string, args: Array<Argument>, root?: Expression, indexInRoot?: number) {
        super();

        this.rootNode = root;
        this.indexInRoot = indexInRoot;

        if (args.length > 0) this.hasEmptyToken = false;

        this.addableType = AddableType.Statement;

        this.tokens.push(new StartOfLineTkn(this, this.tokens.length));
        this.tokens.push(new EmptyExpr(this, this.tokens.length));
        this.tokens.push(new PunctuationTkn(".", this, this.tokens.length));
        this.tokens.push(new FunctionNameTkn(functionName, this, this.tokens.length));
        this.tokens.push(new PunctuationTkn("(", this, this.tokens.length));

        for (let i = 0; i < args.length; i++) {
            let arg = args[i];

            this.argumentsIndices.push(this.tokens.length);
            this.tokens.push(new TypedEmptyExpr(arg.type, this, this.tokens.length));

            if (i + 1 < args.length) this.tokens.push(new PunctuationTkn(", ", this, this.tokens.length));
        }

        this.tokens.push(new PunctuationTkn(")", this, this.tokens.length));
        this.tokens.push(new EndOfLineTkn(this, this.tokens.length));
    }

    replaceArgument(index: number, to: CodeConstruct) {
        this.replace(to, this.argumentsIndices[index]);
    }
}

export class MemberCallStmt extends Expression {
    addableType = AddableType.Expression;
    operator: BinaryOperator;
    private rightOperandIndex: number;

    constructor(returns: DataType, root?: CodeConstruct, indexInRoot?: number) {
        super(returns);

        this.rootNode = root;
        this.indexInRoot = indexInRoot;

        this.addableType = AddableType.Expression;
        this.validEdits.push(EditFunctions.RemoveExpression);

        this.tokens.push(new TypedEmptyExpr(DataType.List, this, this.tokens.length));
        this.tokens.push(new PunctuationTkn("[", this, this.tokens.length));
        this.rightOperandIndex = this.tokens.length;
        this.tokens.push(new TypedEmptyExpr(DataType.Number, this, this.tokens.length));
        this.tokens.push(new PunctuationTkn("]", this, this.tokens.length));

        this.hasEmptyToken = true;
    }
}

export class BinaryOperatorExpr extends Expression {
    addableType = AddableType.Expression;
    operator: BinaryOperator;
    private leftOperandIndex: number;
    private rightOperandIndex: number;

    constructor(operator: BinaryOperator, returns: DataType, root?: CodeConstruct, indexInRoot?: number) {
        super(returns);

        this.rootNode = root;
        this.indexInRoot = indexInRoot;
        this.operator = operator;

        this.addableType = AddableType.Expression;
        this.validEdits.push(EditFunctions.RemoveExpression);

        this.tokens.push(new PunctuationTkn("(", this, this.tokens.length));
        this.leftOperandIndex = this.tokens.length;
        this.tokens.push(new TypedEmptyExpr(DataType.Any, this, this.tokens.length));
        this.tokens.push(new PunctuationTkn(" ", this, this.tokens.length));
        this.tokens.push(new OperatorTkn(operator, this, this.tokens.length));
        this.tokens.push(new PunctuationTkn(" ", this, this.tokens.length));
        this.rightOperandIndex = this.tokens.length;
        this.tokens.push(new TypedEmptyExpr(DataType.Any, this, this.tokens.length));
        this.tokens.push(new PunctuationTkn(")", this, this.tokens.length));

        this.hasEmptyToken = true;
    }

    replaceLeftOperand(code: CodeConstruct) {
        this.replace(code, this.leftOperandIndex);
    }

    replaceRightOperand(code: CodeConstruct) {
        this.replace(code, this.rightOperandIndex);
    }

    getLeftOperandIndex(){
        return this.leftOperandIndex;
    }

    getRightOperandIndex(){
        return this.rightOperandIndex;
    }
}

export class UnaryOperatorExpr extends Expression {
    addableType = AddableType.Expression;
    operator: UnaryOp;
    private operandIndex: number;

    constructor(operator: UnaryOp, returns: DataType, operatesOn: DataType = DataType.Any, root?: CodeConstruct, indexInRoot?: number) {
        super(returns);

        this.rootNode = root;
        this.indexInRoot = indexInRoot;
        this.operator = operator;

        this.addableType = AddableType.Expression;
        this.validEdits.push(EditFunctions.RemoveExpression);

        this.tokens.push(new PunctuationTkn("(", this, this.tokens.length));
        this.tokens.push(new OperatorTkn(operator, this, this.tokens.length));
        this.tokens.push(new PunctuationTkn(" ", this, this.tokens.length));
        this.operandIndex = this.tokens.length;
        this.tokens.push(new TypedEmptyExpr(operatesOn,this, this.tokens.length));
        this.tokens.push(new PunctuationTkn(")", this, this.tokens.length));

        this.hasEmptyToken = true;
    }

    replaceOperand(code: CodeConstruct) {
        this.replace(code, this.operandIndex);
    }

    getKeyword() : string {
        return this.operator;
    }
}

export class BinaryBoolOperatorExpr extends Expression {
    addableType = AddableType.Expression;
    operator: BoolOperator;
    private leftOperandIndex: number;
    private rightOperandIndex: number;

    constructor(operator: BoolOperator, root?: CodeConstruct, indexInRoot?: number) {
        super(DataType.Boolean);

        this.rootNode = root;
        this.indexInRoot = indexInRoot;
        this.operator = operator;

        this.addableType = AddableType.Expression;
        this.validEdits.push(EditFunctions.RemoveExpression);

        this.leftOperandIndex = this.tokens.length;
        this.tokens.push(new PunctuationTkn("(", this, this.tokens.length));
        this.tokens.push(new EmptyExpr(this, this.tokens.length));
        this.tokens.push(new PunctuationTkn(" ", this, this.tokens.length));
        this.tokens.push(new OperatorTkn(operator, this, this.tokens.length));
        this.tokens.push(new PunctuationTkn(" ", this, this.tokens.length));
        this.rightOperandIndex = this.tokens.length;
        this.tokens.push(new EmptyExpr(this, this.tokens.length));
        this.tokens.push(new PunctuationTkn(")", this, this.tokens.length));

        this.hasEmptyToken = true;
    }

    replaceLeftOperand(code: CodeConstruct) {
        this.replace(code, this.leftOperandIndex);
    }

    replaceRightOperand(code: CodeConstruct) {
        this.replace(code, this.rightOperandIndex);
    }
}

export class ComparatorExpr extends Expression {
    addableType = AddableType.Expression;
    operator: ComparatorOp;
    private leftOperandIndex: number;
    private rightOperandIndex: number;

    constructor(operator: ComparatorOp, root?: CodeConstruct, indexInRoot?: number) {
        super(DataType.Boolean);

        this.rootNode = root;
        this.indexInRoot = indexInRoot;
        this.operator = operator;

        this.addableType = AddableType.Expression;
        this.validEdits.push(EditFunctions.RemoveExpression);

        this.tokens.push(new PunctuationTkn("(", this, this.tokens.length));
        this.leftOperandIndex = this.tokens.length;
        this.tokens.push(new EmptyExpr(this, this.tokens.length));
        this.tokens.push(new PunctuationTkn(" ", this, this.tokens.length));
        this.tokens.push(new OperatorTkn(operator, this, this.tokens.length));
        this.tokens.push(new PunctuationTkn(" ", this, this.tokens.length));
        this.rightOperandIndex = this.tokens.length;
        this.tokens.push(new EmptyExpr(this, this.tokens.length));
        this.tokens.push(new PunctuationTkn(")", this, this.tokens.length));

        this.hasEmptyToken = true;
    }

    replaceLeftOperand(code: CodeConstruct) {
        this.replace(code, this.leftOperandIndex);
    }

    replaceRightOperand(code: CodeConstruct) {
        this.replace(code, this.rightOperandIndex);
    }

    getLeftOperandIndex(){
        return this.leftOperandIndex;
    }

    getRightOperandIndex(){
        return this.rightOperandIndex;
    }
}

export class EditableTextTkn extends Token implements TextEditable {
    isTextEditable = true;
    validatorRegex: RegExp;

    constructor(text: string, regex: RegExp, root?: CodeConstruct, indexInRoot?: number) {
        super(text);

        this.rootNode = root;
        this.indexInRoot = indexInRoot;
        this.validatorRegex = regex;

        this.validEdits.push(EditFunctions.ChangeIdentifier);
    }

    getSelection(): monaco.Selection {
        let leftPos = this.getLeftPosition();

        return new monaco.Selection(
            leftPos.lineNumber,
            leftPos.column + this.text.length,
            leftPos.lineNumber,
            leftPos.column
        );
    }

    getEditableText(): string {
        return this.text;
    }

    setEditedText(text: string): boolean {
        if (this.validatorRegex.test(text)) {
            this.text = text;
            (this.rootNode as Expression).rebuild(this.getLeftPosition(), this.indexInRoot);

            return true;
        } else {
            this.notify(CallbackType.fail);
            return false;
        }
    }

    build(pos: monaco.Position): monaco.Position {
        this.left = pos.column;

        if (this.text.length == 0) this.right = pos.column + this.text.length;
        else this.right = pos.column + this.text.length - 1;

        this.notify(CallbackType.change);

        return new monaco.Position(pos.lineNumber, this.right + 1);
    }
}

export class LiteralValExpr extends Expression {
    addableType = AddableType.Expression;
    allowedBinOps = new Array<BinaryOperator>();
    allowedBoolOps = new Array<BoolOperator>();

    constructor(returns: DataType, value?: string, root?: CodeConstruct, indexInRoot?: number) {
        super(returns);

        switch (returns) {
            case DataType.String: {
                this.tokens.push(new PunctuationTkn('"', this, this.tokens.length));
                this.tokens.push(
                    new EditableTextTkn(
                        value == undefined ? "" : value,
                        RegExp('^([^\\r\\n\\"]*)$'),
                        this,
                        this.tokens.length
                    )
                );
                this.tokens.push(new PunctuationTkn('"', this, this.tokens.length));
                
                this.allowedBinOps.push(BinaryOperator.Add);

                break;
            }

            case DataType.Number: {
                this.tokens.push(
                    new EditableTextTkn(
                        value == undefined ? "" : value,
                        RegExp("^(([0-9]*)|(([0-9]*)\\.([0-9]*)))$"),
                        this,
                        this.tokens.length
                    )
                );

                this.allowedBinOps.push(BinaryOperator.Add);
                this.allowedBinOps.push(BinaryOperator.Subtract);
                this.allowedBinOps.push(BinaryOperator.Multiply);
                this.allowedBinOps.push(BinaryOperator.Divide);

                break;
            }

            case DataType.Boolean: {
                this.tokens.push(new NonEditableTextTkn(value, this, this.tokens.length));

                this.allowedBoolOps.push(BoolOperator.And);
                this.allowedBoolOps.push(BoolOperator.Or);

                break;
            }
        }

        this.rootNode = root;
        this.indexInRoot = indexInRoot;

        this.validEdits.push(EditFunctions.RemoveExpression);
    }
}

export class EmptyListItem extends Token {
    isEmpty = false;
    isEmptyExpression: boolean;

    constructor(isEmptyExpression: boolean, root?: ListLiteralExpression, indexInRoot?: number) {
        super("");

        this.isEmptyExpression = isEmptyExpression;
        this.validEdits.push(isEmptyExpression ? EditFunctions.SetExpression : EditFunctions.AddEmptyItem);
        this.receives.push(AddableType.Expression);

        this.rootNode = root;
        this.indexInRoot = indexInRoot;
    }

    getSelection(): monaco.Selection {
        let line = this.getLineNumber();

        return new monaco.Selection(line, this.left, line, this.right);
    }
}

export class ListLiteralExpression extends Expression {
    addableType = AddableType.Expression;

    constructor(root?: CodeConstruct, indexInRoot?: number) {
        super(DataType.List);

        this.rootNode = root;
        this.indexInRoot = indexInRoot;

        this.validEdits.push(EditFunctions.RemoveExpression);

        this.tokens.push(new PunctuationTkn("[", this, this.tokens.length));
        this.tokens.push(new EmptyListItem(true, this, this.tokens.length));
        this.tokens.push(new PunctuationTkn("]", this, this.tokens.length));

        this.hasEmptyToken = true;
    }

    rebuildTokensIndices() {
        for (let i = 0; i < this.tokens.length; i++) this.tokens[i].indexInRoot = i;
    }

    replace(code: CodeConstruct, index: number) {
        let curToken = this.tokens[index];

        // replace with: empty + expr + empty
        if (curToken instanceof EmptyListItem && curToken.isEmptyExpression) {
            let rebuildColumn: number;

            if (this.tokens[index] instanceof Token || (this.tokens[index] as Expression))
                rebuildColumn = this.tokens[index].left;

            code.rootNode = this;
            this.tokens.splice(index, 1, new EmptyListItem(false, this), code, new EmptyListItem(false, this));

            this.rebuildTokensIndices();
            this.updateHasEmptyToken(code);

            if (rebuildColumn != undefined) this.rebuild(new monaco.Position(this.lineNumber, rebuildColumn), index);

            this.notify(CallbackType.replace);
        } else super.replace(code, index);
    }

    insertListItem(index: number, value?: number): string {
        let insertedText = "";
        let rebuildColumn: number;

        if (this.tokens[index] instanceof Token || (this.tokens[index] as Expression))
            rebuildColumn = this.tokens[index].left;

        let expr;

        if (value != undefined) expr = new LiteralValExpr(DataType.Number, value.toString(), this);
        else expr = new EmptyExpr(this);

        if (index + 2 == this.tokens.length) {
            // if emptyList right before closing bracket => replace emptyList with: separator + empty + expr + empty
            this.tokens.splice(
                index,
                1,
                new PunctuationTkn(",", this),
                new PunctuationTkn(" ", this),
                new EmptyListItem(false, this),
                expr,
                new EmptyListItem(false, this)
            );

            insertedText = ", " + expr.getRenderText();
        } else {
            // o.w. => replace emptyList with: empty + expr + empty + separator
            this.tokens.splice(
                index,
                1,
                new EmptyListItem(false, this),
                expr,
                new EmptyListItem(false, this),
                new PunctuationTkn(",", this),
                new PunctuationTkn(" ", this)
            );

            insertedText = expr.getRenderText() + ", ";
        }

        this.rebuildTokensIndices();
        this.updateHasEmptyToken(expr);

        if (rebuildColumn != undefined) this.rebuild(new monaco.Position(this.lineNumber, rebuildColumn), index);

        this.notify(CallbackType.change);

        return insertedText;
    }
}

export class IdentifierTkn extends Token implements TextEditable {
    isTextEditable = true;
    addableType = AddableType.Identifier;
    validatorRegex: RegExp;

    constructor(identifier?: string, root?: CodeConstruct, indexInRoot?: number) {
        super(identifier == undefined ? "---" : identifier);

        if (identifier == undefined) {
            this.isEmpty = true;
        } else {
            this.isEmpty = false;
        }

        this.rootNode = root;
        this.indexInRoot = indexInRoot;
        this.validatorRegex = RegExp("^[^\\d\\W]\\w*$");

        this.validEdits.push(EditFunctions.ChangeIdentifier);
    }

    contains(pos: monaco.Position): boolean {
        if (pos.column >= this.left && pos.column <= this.right + 1) return true;

        return false;
    }

    getEditableText(): string {
        return this.text;
    }

    setEditedText(text: string): boolean {
        if (this.validatorRegex.test(text)) {
            this.text = text;
            (this.rootNode as Statement).rebuild(this.getLeftPosition(), this.indexInRoot);

            return true;
        } else {
            this.notify(CallbackType.fail);
            return false;
        }
    }
}

export class NonEditableTextTkn extends Token {
    isEmpty = false;

    constructor(value: string, root?: CodeConstruct, indexInRoot?: number) {
        super(value);

        this.rootNode = root;
        this.indexInRoot = indexInRoot;
    }
}

export class FunctionNameTkn extends Token {
    isEmpty = false;

    constructor(functionName: string, root?: CodeConstruct, indexInRoot?: number) {
        super(functionName);

        this.rootNode = root;
        this.indexInRoot = indexInRoot;
    }

    locate(pos: monaco.Position): CodeConstruct {
        return this.rootNode;
    }

    getSelection(): monaco.Selection {
        return this.rootNode.getSelection();
    }

    getFunctionName() : string {
        return this.text;
    }
}

export class TypedEmptyExpr extends Token {
    isEmpty = true;
    type: DataType;

    constructor(type: DataType, root?: CodeConstruct, indexInRoot?: number) {
        super("---");

        this.rootNode = root;
        this.indexInRoot = indexInRoot;
        this.type = type;

        this.validEdits.push(EditFunctions.SetExpression);
        this.receives.push(AddableType.Expression);
    }
}

export class EmptyExpr extends Token {
    isEmpty = true;

    constructor(root?: CodeConstruct, indexInRoot?: number, text?: string) {
        super(text == undefined ? "---" : text);

        this.rootNode = root;
        this.indexInRoot = indexInRoot;

        this.validEdits.push(EditFunctions.SetExpression);
        this.receives.push(AddableType.Expression);
    }
}

export class EndOfLineTkn extends Token {
    isEmpty = false;

    constructor(root?: CodeConstruct, indexInRoot?: number) {
        super("");

        this.rootNode = root;
        this.indexInRoot = indexInRoot;
    }

    getPrevEditableToken(): CodeConstruct {
        return this.rootNode.getPrevEditableToken(this.indexInRoot - 1);
    }

    getNextEditableToken(): CodeConstruct {
        let parentStmt = this.getParentStatement();

        if (parentStmt instanceof Statement && parentStmt.hasBody())
            // we're at the header of this compound statement:
            return parentStmt.body[0].getStartOfLineToken();

        if (parentStmt.rootNode instanceof Statement && parentStmt.rootNode.hasBody()) {
            if (parentStmt.indexInRoot + 1 < parentStmt.rootNode.body.length)
                return parentStmt.rootNode.body[parentStmt.indexInRoot + 1].getStartOfLineToken();
            else {
                // at the end of a compound statement: move to the parent's root's next statement
                let compoundParentsRoot = parentStmt.rootNode.rootNode;

                if (compoundParentsRoot instanceof Module)
                    if (parentStmt.rootNode.indexInRoot + 1 < compoundParentsRoot.body.length)
                        return compoundParentsRoot.body[parentStmt.rootNode.indexInRoot + 1].getStartOfLineToken();
                    else if (compoundParentsRoot instanceof Statement && compoundParentsRoot.hasBody())
                        if (parentStmt.rootNode.indexInRoot + 1 < compoundParentsRoot.body.length)
                            return compoundParentsRoot.body[parentStmt.rootNode.indexInRoot + 1].getStartOfLineToken();

                return this;
            }
        } else if (parentStmt.rootNode instanceof Module) {
            if (parentStmt.indexInRoot + 1 < parentStmt.rootNode.body.length) {
                let lineBelow = parentStmt.rootNode.body[parentStmt.indexInRoot + 1];

                if (lineBelow instanceof EmptyLineStmt) return lineBelow;
                else return lineBelow.getStartOfLineToken();
            } else return this;
        }
    }

    getSelection(): monaco.Selection {
        let line = this.getLineNumber();

        return new monaco.Selection(line, this.right + 1, line, this.right + 1);
    }
}

export class StartOfLineTkn extends Token {
    isEmpty = false;

    constructor(root?: CodeConstruct, indexInRoot?: number) {
        super("");

        this.rootNode = root;
        this.indexInRoot = indexInRoot;
    }

    getNextEditableToken(): CodeConstruct {
        // should select the whole statement
        return this.rootNode;
    }

    getPrevEditableToken(): CodeConstruct {
        let parentStmt = this.getParentStatement();

        if (parentStmt.rootNode instanceof Statement && parentStmt.rootNode.hasBody()) {
            if (parentStmt.indexInRoot == 0) return parentStmt.rootNode.getEndOfLineToken();
            else return parentStmt.rootNode.body[parentStmt.indexInRoot - 1].getEndOfLineToken();
        } else if (parentStmt.rootNode instanceof Module) {
            if (parentStmt.indexInRoot > 0) {
                let lineAbove = parentStmt.rootNode.body[parentStmt.indexInRoot - 1];

                if (lineAbove instanceof EmptyLineStmt) return lineAbove;
                else return lineAbove.getEndOfLineToken();
            } else return this;
        }
    }

    getSelection(): monaco.Selection {
        let line = this.getLineNumber();

        return new monaco.Selection(line, this.left, line, this.left);
    }
}

export class OperatorTkn extends Token {
    operator: string = "";

    constructor(text: string, root?: CodeConstruct, indexInRoot?: number) {
        super(text);

        this.rootNode = root;
        this.indexInRoot = indexInRoot;
        this.operator = text;
    }

    locate(pos: monaco.Position): CodeConstruct {
        return this.rootNode;
    }

    getSelection(): monaco.Selection {
        return this.rootNode.getSelection();
    }
}

export class PunctuationTkn extends Token {
    constructor(text: string, root?: CodeConstruct, indexInRoot?: number) {
        super(text);

        this.rootNode = root;
        this.indexInRoot = indexInRoot;
    }

    locate(pos: monaco.Position): CodeConstruct {
        return this.rootNode;
    }

    getSelection(): monaco.Selection {
        return this.rootNode.getSelection();
    }
}

export class KeywordTkn extends Token {
    constructor(text: string, root?: CodeConstruct, indexInRoot?: number) {
        super(text);

        this.rootNode = root;
        this.indexInRoot = indexInRoot;
    }

    locate(pos: monaco.Position): CodeConstruct {
        return this.rootNode;
    }

    getSelection(): monaco.Selection {
        return this.rootNode.getSelection();
    }
}

/**
 * The main body of the code which includes an array of statements.
 */
export class Module {
    body = new Array<Statement>();
    focusedNode: CodeConstruct;

	scope: Scope;
	editor: Editor;
	eventHandler: EventHandler;
	actionStack: ActionStack;
	buttons: HTMLElement[];
	notificationSystem: NotificationSystemController;
    constructCompleter: ConstructCompleter;

    constructor(editorId: string) {
        this.editor = new Editor(document.getElementById(editorId));

        this.body.push(new EmptyLineStmt(this, 0));
        this.scope = new Scope();
        this.focusedNode = this.body[0];
        this.focusedNode.build(new monaco.Position(1, 1));
        this.editor.monaco.focus();

        this.eventHandler = new EventHandler(this);

        this.actionStack = new ActionStack(this);

		this.notificationSystem = new NotificationSystemController(this.editor, this);
        this.constructCompleter = ConstructCompleter.getInstance();
        this.constructCompleter.setInstanceContext(this, this.editor);

		this.buttons = [];
	}

    reset() {
        this.body = new Array<Statement>();

        this.body.push(new EmptyLineStmt(this, 0));
        this.scope = new Scope();
        this.focusedNode = this.body[0];
        this.focusedNode.build(new monaco.Position(1, 1));

        this.editor.reset();
        this.editor.monaco.focus();

        this.buttons.forEach((button) => button.remove());
        this.buttons = [];

        this.notificationSystem.clearAllNotifications();
    }

    addVariableButtonToToolbox(ref: VarAssignmentStmt) {
        let button = document.createElement("div");
        button.classList.add("button");
        button.id = ref.buttonId;

        document.getElementById("variables").appendChild(button);

        button.addEventListener("click", this.addVarRefHandler(ref).bind(this))

        this.buttons.push(button);
    }

    addVarRefHandler(ref: VarAssignmentStmt){
        return function(){
            this.insert(new VariableReferenceExpr(ref.getIdentifier(), ref.dataType, ref.buttonId));
        };
    }

    addLoopVariableButtonToToolbox(ref: ForStatement) {
        let button = document.createElement("div");
        button.classList.add("button");
        button.id = ref.buttonId;

        document.getElementById("variables").appendChild(button);

        button.addEventListener("click", () => {
            //TODO: This var could either be a string or an int
            this.insert(new VariableReferenceExpr(ref.getIdentifier(), DataType.Number, ref.buttonId));
        });

        this.buttons.push(button);
    }

    addStatement(newStmt: Statement, index: number, lineNumber: number) {
        this.body.splice(index, 0, newStmt);
        for (let i = index + 1; i < this.body.length; i++) this.body[i].indexInRoot++;

        this.rebuildBody(index + 1, lineNumber + newStmt.getHeight());

        if (newStmt instanceof VarAssignmentStmt) {
            this.addVariableButtonToToolbox(newStmt);
            this.scope.references.push(new Reference(newStmt, this.scope));
        }

        if (newStmt instanceof ForStatement) {
            this.addLoopVariableButtonToToolbox(newStmt);
            newStmt.scope.references.push(new Reference(newStmt, this.scope));
        }
    }

    locateStatement(pos: monaco.Position): Statement {
        let stmt: Statement = null;

        for (let line of this.body) {
            stmt = line.getContainingSingleLineStatement(pos);

            if (stmt != null) return stmt;
        }

        throw new Error("The clicked position did not match any of the statements in the module.");
    }

    locateStatementAtLine(lineNumber: number): Statement {
        let stmt: Statement = null;

        for (let line of this.body) {
            stmt = line.getStatementAtLine(lineNumber);

            if (stmt != null) return stmt;
        }

        return null;
    }

    insertEmptyLine() {
        let curPos = this.editor.monaco.getPosition();
        let curStatement = this.locateStatement(curPos);

        let parentRoot = this.focusedNode.getParentStatement().rootNode;
        let leftPosToCheck = 1;
        let parentStmtHasBody = false;
        let textToAdd = "\n";
        let spaces = "";
        let atCompoundStmt = false;

        if (parentRoot instanceof Statement && parentRoot.hasBody()) {
            // is inside the body of another statement
            leftPosToCheck = parentRoot.left + TAB_SPACES;
            parentStmtHasBody = true;

            if (leftPosToCheck != 1) {
                for (let i = 0; i < parentRoot.left + TAB_SPACES - 1; i++) spaces += " ";
            }
        }

        if (curStatement instanceof Statement && curStatement.hasBody() && curPos.column != curStatement.left) {
            // is at the header statement of a statement with body
            leftPosToCheck = curStatement.left + TAB_SPACES;
            parentStmtHasBody = true;
            atCompoundStmt = true;

            if (leftPosToCheck != 1) {
                for (let i = 0; i < curStatement.left + TAB_SPACES - 1; i++) spaces += " ";
            }
        }

        if (curPos.column == leftPosToCheck) {
            // insert emptyStatement at this line, move other statements down
            let emptyLine = new EmptyLineStmt(parentStmtHasBody ? parentRoot : this, curStatement.indexInRoot);

            emptyLine.build(curStatement.getLeftPosition());

            if (parentStmtHasBody)
                (parentRoot as Statement).addStatement(emptyLine, curStatement.indexInRoot, curStatement.lineNumber);
            else this.addStatement(emptyLine, curStatement.indexInRoot, curStatement.lineNumber);

            const range = new monaco.Range(curStatement.lineNumber - 1, 1, curStatement.lineNumber - 1, 1);
            this.editor.executeEdits(range, null, spaces + textToAdd);
        } else {
            // insert emptyStatement on next line, move other statements down
            let emptyLine = new EmptyLineStmt(parentStmtHasBody ? parentRoot : this, curStatement.indexInRoot + 1);
            emptyLine.build(new monaco.Position(curStatement.lineNumber + 1, leftPosToCheck));

            if (parentStmtHasBody && atCompoundStmt) {
                emptyLine.indexInRoot = 0;
                emptyLine.rootNode = curStatement;
                (curStatement as Statement).addStatement(emptyLine, 0, curStatement.lineNumber + 1);
            } else if (parentStmtHasBody)
                (parentRoot as Statement).addStatement(
                    emptyLine,
                    curStatement.indexInRoot + 1,
                    curStatement.lineNumber + 1
                );
            else this.addStatement(emptyLine, curStatement.indexInRoot + 1, curStatement.lineNumber + 1);

            const range = new monaco.Range(
                curStatement.lineNumber,
                this.focusedNode.right + 1,
                curStatement.lineNumber,
                this.focusedNode.right + 1
            );
            this.editor.executeEdits(range, null, textToAdd + spaces);

            this.focusedNode = emptyLine;
        }
    }

    replaceFocusedStatement(newStmt: Statement) {
        let curLineNumber = this.body[this.focusedNode.indexInRoot].lineNumber;

        this.body[this.focusedNode.indexInRoot] = newStmt;
        newStmt.rootNode = this.focusedNode.rootNode;
        newStmt.indexInRoot = this.focusedNode.indexInRoot;
        newStmt.init(this.focusedNode.getLeftPosition());

        if (newStmt.hasScope()) newStmt.scope.parentScope = this.scope;

        if (newStmt instanceof VarAssignmentStmt) {
            this.addVariableButtonToToolbox(newStmt);
            this.scope.references.push(new Reference(newStmt, this.scope));
        }

        if (newStmt instanceof ForStatement) {
            this.addLoopVariableButtonToToolbox(newStmt);
            newStmt.scope.references.push(new Reference(newStmt, this.scope));
        }

        if (newStmt.getHeight() > 1) this.rebuildBody(newStmt.indexInRoot + 1, curLineNumber + newStmt.getHeight());
    }

    rebuildBody(fromIndex: number, startLineNumber: number) {
        let lineNumber = startLineNumber;

        for (let i = fromIndex; i < this.body.length; i++) {
            if (this.body[i].hasBody()) this.body[i].rebuildBody(0, lineNumber);
            else this.body[i].setLineNumber(lineNumber);

            lineNumber += this.body[i].getHeight();
        }
    }

    replaceFocusedExpression(expr: Expression) {
        let root = this.focusedNode.rootNode as Statement;

        root.replace(expr, this.focusedNode.indexInRoot);        
    }

    referenceTable = new Array<Reference>();

    insert(code: CodeConstruct, focusedNode?: CodeConstruct) {
        let focusedNodeProvided = false;
<<<<<<< HEAD
        if(focusedNode !== undefined) {this.focusedNode = focusedNode; focusedNodeProvided = true};
=======
        if(focusedNode) {this.focusedNode = focusedNode; focusedNodeProvided = true;}
>>>>>>> d4f552bb

        if (code instanceof MethodCallExpr) {
            let focusedPos = this.editor.monaco.getPosition();
            let prevItem = this.focusedNode
                .getParentStatement()
                .locate(new monaco.Position(focusedPos.lineNumber, focusedPos.column - 1));

            if (prevItem instanceof Expression && prevItem.returns == code.calledOn/* TODO: and check calledOn */) {
                // will replace the expression with this
                // and will have the expression as the first element inside the code
                code.indexInRoot = prevItem.indexInRoot;
                code.rootNode = prevItem.rootNode;

                if (code.rootNode instanceof Expression || code.rootNode instanceof Statement) {
                    code.rootNode.replace(code, code.indexInRoot);
                }

                code.setExpression(prevItem);

                let range = new monaco.Range(
                    focusedPos.lineNumber,
                    code.left,
                    focusedPos.lineNumber,
                    focusedPos.column
                );

                //TODO: Maybe put into a method later for reusability. No good spot for it in the code right now though.
                if(this.focusedNode.notification){
                    this.notificationSystem.removeNotificationFromConstruct(this.focusedNode);
                }

                this.editor.executeEdits(range, code);
                prevItem.rebuild(new monaco.Position(focusedPos.lineNumber, prevItem.left), 0);
            }
            else if(prevItem instanceof Expression && prevItem.returns != code.calledOn){
                //relies on tokens array not changing the index of function name
                this.notificationSystem.addHoverNotification(
                    this.focusedNode,
                    {
                        objectType: prevItem.returns,
                        method: (code.tokens[2] as FunctionNameTkn).text,
                        calledOn: code.calledOn
                    },
                    ErrorMessage.methodCallObjectTypeMismatch
                )
            }
        }

		if (code.addableType != AddableType.NotAddable && this.focusedNode.receives.indexOf(code.addableType) > -1) {
			let focusedPos = this.focusedNode.getLeftPosition();
			let parentStatement = this.focusedNode.getParentStatement();
			let parentRoot = parentStatement.rootNode;

			if (this.focusedNode.receives.indexOf(AddableType.Statement) > -1) {
				// replaces statement with the newly inserted statement
				let statement = code as Statement;

				if (parentRoot instanceof Statement && parentRoot.hasBody()) {
					if (code instanceof ElseStatement && parentRoot instanceof IfStatement) {
						if (parentRoot.isValidElseInsertion(this.focusedNode.indexInRoot, code)) {
							parentRoot.insertElseStatement(this.focusedNode.indexInRoot, code);

							let range = new monaco.Range(
								focusedPos.lineNumber,
								focusedPos.column - TAB_SPACES,
								focusedPos.lineNumber,
								focusedPos.column
							);

							this.editor.executeEdits(
								range,
								code,
                                code.getRenderText() + "\n" + emptySpaces(focusedPos.column - 1)
                            );

                            if(this.focusedNode.notification){
                                this.notificationSystem.removeNotificationFromConstruct(this.focusedNode);
                            }
                        }
                    } else if (!(statement instanceof ElseStatement)) {
                        parentRoot.replaceInBody(this.focusedNode.indexInRoot, statement);

						var range = new monaco.Range(
							focusedPos.lineNumber,
							code.left,
							focusedPos.lineNumber,
							code.right
						);

                        if(this.focusedNode.notification){
                            this.notificationSystem.removeNotificationFromConstruct(this.focusedNode);
                        }
						this.editor.executeEdits(range, code);
					}
				} else if (!(statement instanceof ElseStatement)) {
					this.replaceFocusedStatement(statement);

					let range = new monaco.Range(
						focusedPos.lineNumber,
						statement.left,
						focusedPos.lineNumber,
						statement.right
					);

                    if(this.focusedNode.notification){
                        this.notificationSystem.removeNotificationFromConstruct(this.focusedNode);
                    }

					this.editor.executeEdits(range, statement);
				}
			} else if (this.focusedNode.receives.indexOf(AddableType.Expression) > -1) {
				let isValid = true;

				if (code instanceof VariableReferenceExpr) {
					// prevent out of scope referencing of a variable
					if (parentRoot instanceof IfStatement)
						isValid = parentRoot.isValidReference(
							code.uniqueId,
							focusedPos.lineNumber,
							parentStatement.indexInRoot
						);
					else if (parentRoot instanceof Module || parentRoot instanceof Statement) {
						isValid = parentRoot.scope.isValidReference(code.uniqueId, focusedPos.lineNumber);
					}

                    if(!isValid){
                        //TODO: Refactor to have this be built in an easier way. So for this line, make it shorter and maybe also use Builder in Notificaiton.ts
						this.notificationSystem.addHoverNotifVarOutOfScope(this.focusedNode, {identifier: code.identifier}, ErrorMessage.outOfScopeVarReference, parentRoot instanceof Module || parentRoot instanceof Statement ? parentRoot.scope : null, focusedPos);
                    }
                    
					if(isValid && this.focusedNode.notification){
                        this.notificationSystem.removeNotificationFromConstruct(this.focusedNode);
                    }
				}

                //type checks -- different handling based on type of code construct
                //focusedNode.returns != code.returns would work, but we need more context to get the right error message
                if(isValid && this.focusedNode instanceof TypedEmptyExpr && code instanceof Expression){
                    if(this.focusedNode.rootNode instanceof BinaryBoolOperatorExpr){
                        if(code.returns != DataType.Boolean){
                            isValid = false;
                            this.notificationSystem.addHoverNotification(this.focusedNode, {binOp: this.focusedNode.rootNode.operator, argType1: code.returns}, ErrorMessage.boolOpArgTypeMismatch);
                        }
                    }
                    //for-loop check is special since Iterable does not cover both str and list right now
                    //can change it once the types are an array
                    else if(this.focusedNode.rootNode instanceof ForStatement){
                        if(code.returns != DataType.List && code.returns != DataType.String){
                            isValid = false;
                            this.notificationSystem.addHoverNotification(this.focusedNode, {addedType: code.returns, 
                                                                                            constructName: (this.focusedNode.rootNode as Statement).getKeyword(),
                                                                                            expectedType: this.focusedNode.type
                                                                                        },
                                                                        ErrorMessage.exprTypeMismatch);
                        }
                    }
                    else{
                        isValid = this.focusedNode.type === code.returns || this.focusedNode.type === DataType.Any

                        //assign operand types based on argument type for expressions being used as args
                        if(!isValid && this.focusedNode instanceof TypedEmptyExpr && code instanceof BinaryOperatorExpr){
                            isValid = true;
                            (code.tokens[code.getLeftOperandIndex()] as TypedEmptyExpr).type = this.focusedNode.type;
                            (code.tokens[code.getRightOperandIndex()] as TypedEmptyExpr).type = this.focusedNode.type;
                        }

                        if(!isValid){
                            //within method arguments
                            if(this.focusedNode.rootNode instanceof FunctionCallStmt){
                                this.notificationSystem.addHoverNotification(this.focusedNode, {argType1: this.focusedNode.type, 
                                                                                                argType2: code.returns,
                                                                                                methodName: this.focusedNode.rootNode.getFunctionName()
                                                                                            },
                                                                            ErrorMessage.methodArgTypeMismatch);
                            }
                            //within statements while, if, else if and second part of for
                            else if(this.focusedNode.rootNode instanceof Statement){
                                this.notificationSystem.addHoverNotification(this.focusedNode, {addedType: code.returns, 
                                                                                                constructName: (this.focusedNode.rootNode as Statement).getKeyword(),
                                                                                                expectedType: this.focusedNode.type
                                                                                            },
                                                                            ErrorMessage.exprTypeMismatch);
                            }
                        }
                    }
                }

                //type check for binary ops (separate from above because they don't use TypedEmptyExpressions)
                let existingLiteralType = null;
                if((this.focusedNode.rootNode instanceof BinaryOperatorExpr || this.focusedNode.rootNode instanceof ComparatorExpr) && code instanceof Expression){
                    if (!(this.focusedNode.rootNode.tokens[this.focusedNode.rootNode.getLeftOperandIndex()] instanceof EmptyExpr)){
                        existingLiteralType = (this.focusedNode.rootNode.tokens[this.focusedNode.rootNode.getLeftOperandIndex()] as Expression).returns;
                    }
                    else if(!(this.focusedNode.rootNode.tokens[this.focusedNode.rootNode.getRightOperandIndex()] instanceof EmptyExpr)){
                        existingLiteralType = (this.focusedNode.rootNode.tokens[this.focusedNode.rootNode.getRightOperandIndex()] as Expression).returns;
                    }

                    if(!existingLiteralType && this.focusedNode.rootNode.returns === DataType.Any){
                        this.focusedNode.rootNode.returns = code.returns;
                    }
                    else if(existingLiteralType && this.focusedNode.rootNode.returns === DataType.Any){
                        this.focusedNode.rootNode.returns = existingLiteralType;
                    }

                    if(existingLiteralType != null && existingLiteralType != code.returns){
                        isValid = false;

                        if(this.focusedNode.rootNode instanceof BinaryOperatorExpr){
                            this.notificationSystem.addHoverNotification(this.focusedNode, {binOp: this.focusedNode.rootNode.operator, argType1: existingLiteralType, argType2: code.returns}, ErrorMessage.binOpArgTypeMismatch);
                        }
                        else if(this.focusedNode.rootNode instanceof ComparatorExpr){
                            this.notificationSystem.addHoverNotification(this.focusedNode, {binOp: this.focusedNode.rootNode.operator, argType1: existingLiteralType, argType2: code.returns}, ErrorMessage.compOpArgTypeMismatch);
                        }
                    }
                }

                if(this.focusedNode.rootNode instanceof BinaryBoolOperatorExpr && code instanceof Expression){
                    if(code.returns != DataType.Boolean){
                        isValid = false;
                        this.notificationSystem.addHoverNotification(this.focusedNode, {binOp: this.focusedNode.rootNode.operator, argType1: DataType.Boolean, argType2: code.returns}, ErrorMessage.compOpArgTypeMismatch);
                    }
                }

				if (isValid) {
                    if(this.focusedNode.notification){
                        this.notificationSystem.removeNotificationFromConstruct(this.focusedNode);
                    }

					// replaces expression with the newly inserted expression
					let expr = code as Expression;

                    //update var type
                    //originally all var ref buttons are of type any
                    if(this.focusedNode.rootNode instanceof VarAssignmentStmt){
                        const button = document.getElementById(this.focusedNode.rootNode.buttonId);
                        button.removeEventListener("click", this.addVarRefHandler(null), false);

                        (this.focusedNode.rootNode as VarAssignmentStmt).dataType = expr.returns;
                        button.addEventListener("click", this.addVarRefHandler(this.focusedNode.rootNode as VarAssignmentStmt).bind(this));
                    }
                    //this is for when the expression that is assigned to the var was originally of type Any
                    //This is ok for BooleaExpr because they only allow booleans to be added to them anyway.
                    else if(parentStatement instanceof VarAssignmentStmt && parentStatement.dataType == DataType.Any && !(this.focusedNode.rootNode instanceof ComparatorExpr || this.focusedNode instanceof EmptyListItem || this.focusedNode.rootNode instanceof ListLiteralExpression)){
                        const button = document.getElementById(parentStatement.buttonId);
                        button.removeEventListener("click", this.addVarRefHandler(null), false);

                        (parentStatement as VarAssignmentStmt).dataType = expr.returns;
                        button.addEventListener("click", this.addVarRefHandler(parentStatement as VarAssignmentStmt).bind(this));
                    }

                    //update types of expressions that need an update
                    if(this.focusedNode.rootNode instanceof BinaryOperatorExpr){
                        this.focusedNode.rootNode.returns = expr.returns;
                    }
                    
					this.replaceFocusedExpression(expr);

					let padding = 1;
					let selection = focusedNodeProvided ? this.focusedNode.getSelection() : this.editor.monaco.getSelection();

					if (selection.endColumn == selection.startColumn) padding = 0;

					let range = new monaco.Range(
						focusedPos.lineNumber,
						this.focusedNode.left,
						focusedPos.lineNumber,
						this.focusedNode.right + padding
					);

					this.editor.executeEdits(range, expr);
				}
			}

            //TODO: This should probably run only if the insert above was successful, we cannot assume that it was
            if(!this.focusedNode.notification){
                this.focusedNode = code.nextEmptyToken();

                try{
                    this.editor.focusSelection(this.focusedNode.getSelection());
                }catch(e){
                    console.error("Could not focus selection:\n" + e);
                    this.editor.focusSelection(parentStatement.getSelection());
                }
            }
		} else {
			console.warn("Cannot insert this code construct at focused location.");

            //TODO: This type of logic should not be inside the AST. It should be moved somewhere like a validator class or even the notification-system-controller.
            //However with the current architecture this is the best solution. The AST has all the information needed to make these decisions.
            if(code.addableType == AddableType.NotAddable){
                this.notificationSystem.addHoverNotification(this.focusedNode, {}, ErrorMessage.default);
            }
            else if(this.focusedNode.receives.indexOf(code.addableType) == -1){
                if(this.focusedNode.rootNode instanceof Statement){
                    if(this.focusedNode.rootNode.getKeyword() != ""){ //for, while, if, elseif
                        this.notificationSystem.addHoverNotification(this.focusedNode, {constructName: this.focusedNode.rootNode.getKeyword(), addedType: code.addableType,
                                                                                        focusedNode: this.focusedNode},
                                                                        ErrorMessage.addableTypeMismatchControlStmt);
                    }
                    else if(this.focusedNode.rootNode instanceof BinaryBoolOperatorExpr || this.focusedNode.rootNode instanceof ComparatorExpr || this.focusedNode.rootNode instanceof BinaryOperatorExpr || this.focusedNode.rootNode instanceof UnaryOperatorExpr){
                        this.notificationSystem.addHoverNotification(this.focusedNode, {addedType: code.addableType},
                            ErrorMessage.addableTypeMismatchGeneral);
                    }
                    else{ //parent = VarAssignmentStmt || MethodCallStmt || EmptyLineStmt --although last one should not ever be present here
                        if(this.focusedNode.rootNode instanceof MethodCallStmt){
                            console.log("Address this once lists are fixed.")
                        }
                        else if(this.focusedNode.rootNode instanceof VarAssignmentStmt){
                            this.notificationSystem.addHoverNotification(this.focusedNode, {constructName: "Variable assignment", addedType: code.addableType},
                                                                            ErrorMessage.addableTypeMismatchVarAssignStmt);
                        }
                        else if(this.focusedNode.rootNode instanceof FunctionCallStmt){
                            if(code instanceof Expression){
                                this.notificationSystem.addHoverNotification(this.focusedNode, {argType1: (this.focusedNode as TypedEmptyExpr).type, 
                                                                                                argType2: code.returns,
                                                                                                methodName: this.focusedNode.rootNode.getFunctionName()
                                                                                            },
                                                                            ErrorMessage.methodArgTypeMismatch);
                            }
                            else if(code instanceof Statement){
                                this.notificationSystem.addHoverNotification(this.focusedNode, {addedType: code.addableType},
                                    ErrorMessage.addableTypeMismatchMethodArg);
                            }
                        }
                    }
                }
                else{ //Token
                    this.notificationSystem.addHoverNotification(this.focusedNode, {addedType: code.addableType},
                                                                            ErrorMessage.addableTypeMismatchEmptyLine);
                }
            
            }
		}
		this.editor.monaco.focus();
        //console.log(this.editor.holes)
        //console.log(this.body)
	}

	insertListItem() {
		if (this.focusedNode instanceof EmptyListItem) {
			let listExpr = this.focusedNode.rootNode as ListLiteralExpression;

			let text = listExpr.insertListItem(this.focusedNode.indexInRoot);

			let padding = 1;
			let selection = this.editor.monaco.getSelection();
			let focusedPos = this.editor.monaco.getPosition();

			if (selection.endColumn == selection.startColumn) padding = 0;

			let range = new monaco.Range(
				focusedPos.lineNumber,
				this.focusedNode.left,
				focusedPos.lineNumber,
				this.focusedNode.right + padding
			);

			this.editor.executeEdits(range, listExpr, text);
		}
	}
}

/**
 * These scopes are created by multi-line statements
 */
export class Scope {
    parentScope: Scope = null;
    references = new Array<Reference>();

    isValidReference(uniqueId: string, line: number): boolean {
        let validReferences = this.getValidReferences(line);

        for (let ref of validReferences)
            if (
                (ref.statement instanceof VarAssignmentStmt && ref.statement.buttonId == uniqueId) ||
                (ref.statement instanceof ForStatement && ref.statement.buttonId == uniqueId)
            )
                return true;

        return false;
    }

    getValidReferences(line: number): Array<Reference> {
        let validReferences = this.references.filter((ref) => ref.line() < line);

        if (this.parentScope != null)
            validReferences = validReferences.concat(this.parentScope.getValidReferences(line));

        return validReferences;
    }
}

export class Reference {
    /**
     * Currently, either a variable or a function declaration. Could later be a class declaration.
     */
    statement: Statement;

    /**
     * The valid scope in which this item could be referenced.
     */
    scope: Scope;

    constructor(statement: Statement, scope: Scope) {
        this.statement = statement;
        this.scope = scope;
    }

    line(): number {
        return this.statement.lineNumber;
    }
}

function emptySpaces(count: number) {
    let spaces = "";

    for (let i = 0; i < count; i++) spaces += " ";

    return spaces;
}<|MERGE_RESOLUTION|>--- conflicted
+++ resolved
@@ -2437,12 +2437,9 @@
     referenceTable = new Array<Reference>();
 
     insert(code: CodeConstruct, focusedNode?: CodeConstruct) {
+        //TODO: Probably want an overload of insert to take care of this case
         let focusedNodeProvided = false;
-<<<<<<< HEAD
-        if(focusedNode !== undefined) {this.focusedNode = focusedNode; focusedNodeProvided = true};
-=======
         if(focusedNode) {this.focusedNode = focusedNode; focusedNodeProvided = true;}
->>>>>>> d4f552bb
 
         if (code instanceof MethodCallExpr) {
             let focusedPos = this.editor.monaco.getPosition();
