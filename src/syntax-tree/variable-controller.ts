--- conflicted
+++ resolved
@@ -90,36 +90,20 @@
                     button.parentElement.style.display = "none";
                 } else {
                     button.parentElement.style.display = "grid";
-<<<<<<< HEAD
-                    button.parentElement.children[1].innerHTML =
+
+                    button.parentElement.parentElement.children[1].innerHTML =
                         "-> " +
                         getUserFriendlyType(this.getVariableTypeNearLine(scope, lineNumber, button.textContent));
-=======
-                    button.parentElement.parentElement.children[1].innerHTML = this.getVariableTypeNearLine(
-                        scope,
-                        lineNumber,
-                        button.textContent
-                    );
->>>>>>> 57cca1c7
                 }
             }
         }
     }
 
     updateVarButtonWithType(buttonId: string, scope: Scope, lineNumber: number, identifier: string) {
-<<<<<<< HEAD
-        this.variableButtons.filter((button) => button.id === buttonId)[0].parentElement.children[1].innerHTML =
-            "-> " + getUserFriendlyType(this.getVariableTypeNearLine(scope, lineNumber, identifier, false));
-=======
         this.variableButtons.filter(
             (button) => button.id === buttonId
-        )[0].parentElement.parentElement.children[1].innerHTML = this.getVariableTypeNearLine(
-            scope,
-            lineNumber,
-            identifier,
-            false
-        );
->>>>>>> 57cca1c7
+        )[0].parentElement.parentElement.children[1].innerHTML =
+            "-> " + getUserFriendlyType(this.getVariableTypeNearLine(scope, lineNumber, identifier, false));
     }
 
     getVariableTypeNearLine(
