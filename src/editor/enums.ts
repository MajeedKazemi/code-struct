export enum KeyPress {
    // navigation:
    ArrowLeft = "ArrowLeft",
    ArrowRight = "ArrowRight",
    ArrowUp = "ArrowUp",
    ArrowDown = "ArrowDown",

    Home = "Home",
    End = "End",

    Tab = "Tab",

    // delete:
    Delete = "Delete",
    Backspace = "Backspace",

    // enter:
    Enter = "Enter",

    // for mods:
    V = "v",
    C = "c",
    Z = "z",
    Y = "y",

    //Typing sys
    OpenBracket = "[",
    Comma = ",",
    Plus = "+",
    ForwardSlash = "/",
    Star = "*",
    Minus = "-",
    GreaterThan = ">",
    LessThan = "<",
    Equals = "=",

    Escape = "Escape",
    Space = " ",

    //TODO: Remove later
    P = "p",
}

export enum ButtonPress {
    InsertNewVariableStmt,
    InsertVariableReference,

    InsertWhileStmt,
    InsertIfStmt,
    InsertElifStmt,
    InsertElseStmt,
    InsertForStmt,

    InsertPrintFunctionStmt,
    InsertRandintExpr,
    InsertRangeExpr,
    InsertLenExpr,
    InsertCastStrExpr,

    InsertListLiteral,
    InsertListItem,
    InsertLiteral,

    InsertUnaryExpr,
    InsertBinaryExpr,

    InsertListAppendMethod,
    InsertListIndexAccessor,
    InsertListIndexAssignment,

    InsertStringSplitMethod,
    InsertStringJoinMethod,
    InsertStringReplaceMethod,
    InsertStringFindMethod,
}

export enum EditActionType {
    Copy, // TODO: NYI: could use default or navigator.clipboard.writeText()
    Paste, // TODO: NYI: check navigator.clipboard.readText()

    Undo,
    Redo,

    MoveCursorLeft,
    MoveCursorRight,
    MoveCursorStart, // TODO: NYI
    MoveCursorEnd, // TODO: NYI

    DeleteNextChar,
    DeletePrevChar,
    DeleteListItem,

    DeleteToEnd,
    DeleteToStart,

    SelectLeft,
    SelectRight,
    SelectToStart, // TODO: NYI
    SelectToEnd, // TODO: NYI

    SelectNextToken,
    SelectPrevToken,
    SelectClosestTokenAbove,
    SelectClosestTokenBelow,

    InsertEmptyLine,
    InsertEmptyList,
    InsertEmptyListItem,

    DeleteNextToken,
    DeletePrevToken,
    DeletePrevLine,
    DeleteCurLine,
    DeleteStatement,

    IndentBackwards,
    IndentBackwardsIfStmt,
    IndentForwards,
    IndentForwardsIfStmt,

    InsertChar,

    None,

    //typing actions
    InsertBinaryOperator,
    InsertUnaryOperator,
    InsertLiteral,

    //displaying suggestion menu
    DisplayGreaterThanSuggestion,
    DisplayLessThanSuggestion,
    DisplayEqualsSuggestion,

    //suggestion management
    SelectMenuSuggestionBelow,
    SelectMenuSuggestionAbove,
    SelectMenuSuggestion,
    CloseValidInsertMenu,
    OpenValidInsertMenu,
    OpenSubMenu,
    CloseSubMenu,

    //TODO: Remove later (for the continuous menu with categories)
    OpenValidInsertMenuSingleLevel,

    CloseDraftMode,

    InsertStatement,
    InsertExpression,
    WrapExpressionWithItem,
<<<<<<< HEAD
    InsertVarAssignStatement,
    InsertVariableRef,
}

export enum ConstructName {
    VarAssignment = "VarAssignmentStmt",
    Default = "Default",
=======

    InsertElseStatement,
>>>>>>> cba16670
}<|MERGE_RESOLUTION|>--- conflicted
+++ resolved
@@ -149,16 +149,14 @@
     InsertStatement,
     InsertExpression,
     WrapExpressionWithItem,
-<<<<<<< HEAD
+  
     InsertVarAssignStatement,
     InsertVariableRef,
+    InsertElseStatement,
+
 }
 
 export enum ConstructName {
     VarAssignment = "VarAssignmentStmt",
-    Default = "Default",
-=======
-
-    InsertElseStatement,
->>>>>>> cba16670
+    Default = "Default"
 }