import { CallbackType, CodeConstruct, Callback } from '../syntax-tree/ast';
import Editor from './editor';

export default class Hole {
<<<<<<< HEAD
    element: HTMLDivElement;
    editor: Editor;
    code: CodeConstruct;
    interval: number;
=======
	element: HTMLDivElement;
	editor: Editor;
	code: CodeConstruct;
>>>>>>> ce780baa

	constructor(editor: Editor, code: CodeConstruct) {
		this.editor = editor;
		this.code = code;

		// Add monaco padding

		// Dom element
		const element = document.createElement('div');
		element.classList.add('hole');
		document.body.append(element);
		this.element = element;

		const hole = this;

<<<<<<< HEAD
        code.subscribe(CallbackType.delete, () => {
            hole.setTransform({x: 0, y: 0, width: 0, height: 0});
            hole.element.remove();

            clearInterval(this.interval);
        });
        
        code.subscribe(CallbackType.replace, () => {
            hole.setTransform({x: 0, y: 0, width: 0, height: 0});

            clearInterval(this.interval);
        });
=======
		code.subscribe(
			CallbackType.change,
			new Callback(() => {
				const bbox = editor.computeBoundingBox(code.getSelection());
>>>>>>> ce780baa

				if (bbox.width == 0) {
					bbox.x -= 4;
					bbox.width = 8;
				}

<<<<<<< HEAD
        const bbox = editor.computeBoundingBox(code.getSelection());
        if (bbox.width == 0) {
            bbox.x -= 4;
            bbox.width = 8;
        }
        hole.setTransform(bbox);

        function loop() {
            const bbox = editor.computeBoundingBox(code.getSelection());
            if (bbox.width == 0) {
                bbox.x -= 4;
                bbox.width = 8;
            }
            hole.setTransform(bbox);
            requestAnimationFrame(loop);
        }

        loop();

        this.interval = setInterval(() => {
            
        }, 1000);
    }

    setTransform(transform: { x: number; width: number; y: number; height: number; }) {
        const padding = 0;
    
        this.element.style.top = `${transform.y - padding}px`;
        this.element.style.left = `${transform.x - padding}px`;
=======
				hole.setTransform(bbox);
			})
		);

		code.subscribe(
			CallbackType.delete,
			new Callback(() => {
				hole.setTransform({ x: 0, y: 0, width: 0, height: 0 });
				hole.element.remove();
			})
		);
>>>>>>> ce780baa

		code.subscribe(
			CallbackType.replace,
			new Callback(() => {
				console.log('Replaced');
				hole.setTransform({ x: 0, y: 0, width: 0, height: 0 });
			})
		);

		code.subscribe(
			CallbackType.fail,
			new Callback(() => {
				hole.element.style.background = `rgba(255, 0, 0, 0.06)`;
				setTimeout(() => {
					hole.element.style.background = `rgba(255, 0, 0, 0)`;
				}, 1000);
			})
		);

		const bbox = editor.computeBoundingBox(code.getSelection());
		if (bbox.width == 0) {
			bbox.x -= 4;
			bbox.width = 8;
		}
		hole.setTransform(bbox);
	}

	setTransform(transform: { x: number; width: number; y: number; height: number }) {
		const padding = 5;

		this.element.style.top = `${transform.y - padding}px`;
		this.element.style.left = `${transform.x - padding}px`;

		this.element.style.width = `${transform.width + padding * 2}px`;
		this.element.style.height = `${transform.height + padding * 2}px`;
	}
}<|MERGE_RESOLUTION|>--- conflicted
+++ resolved
@@ -2,16 +2,9 @@
 import Editor from './editor';
 
 export default class Hole {
-<<<<<<< HEAD
-    element: HTMLDivElement;
-    editor: Editor;
-    code: CodeConstruct;
-    interval: number;
-=======
 	element: HTMLDivElement;
 	editor: Editor;
 	code: CodeConstruct;
->>>>>>> ce780baa
 
 	constructor(editor: Editor, code: CodeConstruct) {
 		this.editor = editor;
@@ -27,38 +20,15 @@
 
 		const hole = this;
 
-<<<<<<< HEAD
-        code.subscribe(CallbackType.delete, () => {
+        code.subscribe(CallbackType.delete, new Callback(() => {
             hole.setTransform({x: 0, y: 0, width: 0, height: 0});
             hole.element.remove();
-
-            clearInterval(this.interval);
-        });
+        }));
         
-        code.subscribe(CallbackType.replace, () => {
+        code.subscribe(CallbackType.replace, new Callback(() => {
             hole.setTransform({x: 0, y: 0, width: 0, height: 0});
-
-            clearInterval(this.interval);
-        });
-=======
-		code.subscribe(
-			CallbackType.change,
-			new Callback(() => {
-				const bbox = editor.computeBoundingBox(code.getSelection());
->>>>>>> ce780baa
-
-				if (bbox.width == 0) {
-					bbox.x -= 4;
-					bbox.width = 8;
-				}
-
-<<<<<<< HEAD
-        const bbox = editor.computeBoundingBox(code.getSelection());
-        if (bbox.width == 0) {
-            bbox.x -= 4;
-            bbox.width = 8;
-        }
-        hole.setTransform(bbox);
+			hole.element.remove();
+        }));
 
         function loop() {
             const bbox = editor.computeBoundingBox(code.getSelection());
@@ -71,59 +41,10 @@
         }
 
         loop();
-
-        this.interval = setInterval(() => {
-            
-        }, 1000);
     }
 
-    setTransform(transform: { x: number; width: number; y: number; height: number; }) {
-        const padding = 0;
-    
-        this.element.style.top = `${transform.y - padding}px`;
-        this.element.style.left = `${transform.x - padding}px`;
-=======
-				hole.setTransform(bbox);
-			})
-		);
-
-		code.subscribe(
-			CallbackType.delete,
-			new Callback(() => {
-				hole.setTransform({ x: 0, y: 0, width: 0, height: 0 });
-				hole.element.remove();
-			})
-		);
->>>>>>> ce780baa
-
-		code.subscribe(
-			CallbackType.replace,
-			new Callback(() => {
-				console.log('Replaced');
-				hole.setTransform({ x: 0, y: 0, width: 0, height: 0 });
-			})
-		);
-
-		code.subscribe(
-			CallbackType.fail,
-			new Callback(() => {
-				hole.element.style.background = `rgba(255, 0, 0, 0.06)`;
-				setTimeout(() => {
-					hole.element.style.background = `rgba(255, 0, 0, 0)`;
-				}, 1000);
-			})
-		);
-
-		const bbox = editor.computeBoundingBox(code.getSelection());
-		if (bbox.width == 0) {
-			bbox.x -= 4;
-			bbox.width = 8;
-		}
-		hole.setTransform(bbox);
-	}
-
 	setTransform(transform: { x: number; width: number; y: number; height: number }) {
-		const padding = 5;
+		const padding = 0;
 
 		this.element.style.top = `${transform.y - padding}px`;
 		this.element.style.left = `${transform.x - padding}px`;
