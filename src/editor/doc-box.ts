import { editor } from "monaco-editor";
import { runBtnToOutputWindow, nova } from "../index";
import { clearConsole } from "../pyodide-ts/pyodide-ui";
import {attachPyodideActions, codeString } from "../pyodide-js/pyodide-controller"
import { addTextToConsole, CONSOLE_ERR_TXT_CLASS } from "../pyodide-ts/pyodide-ui";

const INITIAL_Z_INDEX = 500;

export const docBoxRunButtons = new Map<string, string[]>();

export class DocumentationBox {
    private static exampleCounter = 0;
    private static openBoxes: DocBoxMeta[] = [];
    private static pressedEscape = false;

    constructor(uniqueId: string, documentation: any) {
        const container = document.createElement("div");
        container.classList.add("doc-box-container");
        container.id = `doc-box-${uniqueId}`;
        docBoxRunButtons.set(container.id, []);

        const headerDiv = document.createElement("div");
        headerDiv.classList.add("doc-box-header");

        const closeButton = document.createElement("div");
        closeButton.classList.add("close-button");
        closeButton.innerHTML = `<span>&times;</span>`;

        const docTitle = document.createElement("h3");
        docTitle.classList.add("doc-title");
        docTitle.innerText = documentation.title;
        headerDiv.appendChild(docTitle);

        headerDiv.appendChild(closeButton);
        container.appendChild(headerDiv);

        document.body.appendChild(container);
        makeDraggable(headerDiv);

        // the documentation:
        const docBody = document.createElement("div");
        docBody.classList.add("doc-body");
        container.appendChild(docBody);

        for (const item of documentation.body) {
            if (item.hasOwnProperty("paragraph")) {
                const p = document.createElement("p");
                p.innerHTML = item.paragraph;

                docBody.appendChild(p);
            } else if (item.hasOwnProperty("example")) {
<<<<<<< HEAD
                docBody.appendChild(createExample(item));
            } else if (item.hasOwnProperty("block-based-image")) {
                docBody.appendChild(createImage(item));
=======
                const ex = createExample(item);
                docBody.appendChild(ex[0]);
                docBoxRunButtons.set(container.id, ex[1]);

                attachPyodideActions((() => {
                    const actions = []
                    for(const buttonId of ex[1]){
                        actions.push((pyodideController) => {
                            const button = document.getElementById(buttonId);
                            button.addEventListener("click", () => {
                                try {
                                    nova.globals.lastPressedRunButtonId = button.id;

                                    pyodideController.runPython(
                                       codeString(ex[2].getValue())
                                    );
                                } catch (err) {
                                    console.error("Unable to run python code");
                                    addTextToConsole(runBtnToOutputWindow.get(button.id), err, CONSOLE_ERR_TXT_CLASS);
                                }
                            })
                        })
                        
                    }

                    return actions;
                })(), []);
>>>>>>> c60ee2de
            }
        }

        window.addEventListener("mousedown", function (e) {
            if (container.contains(e.target as Element)) DocumentationBox.focusBox(container.id);
            else headerDiv.classList.remove("focused-header");
        });

        closeButton.onclick = () => {
            DocumentationBox.closeBox(container.id);
        };

        document.addEventListener("keydown", (ev) => {
            if (ev.key == "Escape") {
                DocumentationBox.pressedEscape = true;
            }
        });

        document.addEventListener("keyup", (ev) => {
            if (ev.key == "Escape" && DocumentationBox.pressedEscape) {
                const focusedBox = DocumentationBox.openBoxes.find((box) => box.isFocused);
                if (focusedBox) DocumentationBox.closeBox(focusedBox.id);

                DocumentationBox.pressedEscape = false;
            }
        });

        DocumentationBox.addNewBox(container.id);
    }

    static getNewConsoleId(): string {
        return "console-id-" + DocumentationBox.exampleCounter++;
    }

    static addNewBox(id: string) {
        let newZIndex = INITIAL_Z_INDEX;

        if (DocumentationBox.openBoxes.length > 0) {
            newZIndex = Math.max(...DocumentationBox.openBoxes.map((box) => box.zIndex)) + 1;
        }

        DocumentationBox.openBoxes.push(new DocBoxMeta(id, true, newZIndex));
        DocumentationBox.setZIndex(id, newZIndex);
        DocumentationBox.focusBox(id);
    }

    static closeBox(id: string) {
        // should become the highest
        DocumentationBox.focusBox(id);

        document.getElementById(id).remove();
        DocumentationBox.openBoxes.splice(
            DocumentationBox.openBoxes.findIndex((box) => box.id == id),
            1
        );

        const maxZIndex = Math.max(...DocumentationBox.openBoxes.map((box) => box.zIndex));
        const maxZIndexId = DocumentationBox.openBoxes.find((box) => box.zIndex == maxZIndex)?.id;

        if (maxZIndexId) DocumentationBox.focusBox(maxZIndexId);

        for(const buttonId of docBoxRunButtons.get(id)){
            runBtnToOutputWindow.delete(buttonId);
        }
        docBoxRunButtons.delete(id);
    }

    static setZIndex(id: string, zIndex: number) {
        document.getElementById(id).style.zIndex = `${zIndex}`;
    }

    static focusBox(id: string) {
        const box = DocumentationBox.openBoxes.find((box) => box.id == id);
        const boxElement = document.getElementById(box?.id);

        if (box && boxElement) {
            const boxHeader = boxElement.getElementsByClassName("doc-box-header")[0];
            boxHeader.classList.add("focused-header");

            const maxZIndex = Math.max(...DocumentationBox.openBoxes.map((box) => box.zIndex));
            const maxZIndexId = DocumentationBox.openBoxes.find((box) => box.zIndex == maxZIndex)?.id;

            box.zIndex = maxZIndex;
            box.isFocused = true;
            DocumentationBox.setZIndex(box.id, box.zIndex);

            DocumentationBox.openBoxes.forEach((box) => {
                if (box.id != id) {
                    box.isFocused = false;

                    if (maxZIndexId != id && box.zIndex != INITIAL_Z_INDEX) box.zIndex--;
                    DocumentationBox.setZIndex(box.id, box.zIndex);
                }
            });
        }
    }
}

class DocBoxMeta {
    id: string;
    isFocused: boolean;
    zIndex: number;

    constructor(id: string, isFocused: boolean, zIndex: number) {
        this.id = id;
        this.isFocused = isFocused;
        this.zIndex = zIndex;
    }
}

<<<<<<< HEAD
function createImage(image): HTMLDivElement {
    const tableElement = document.createElement("div");
    tableElement.classList.add("block-vs-text-table-container");
    const tableHeader = document.createElement("div");
    tableHeader.classList.add("block-vs-text-table-header");
    tableElement.appendChild(tableHeader);

    const blockHeader = document.createElement("span");
    blockHeader.innerText = "block-based";
    blockHeader.classList.add("block-based-header");
    tableHeader.appendChild(blockHeader);

    const textHeader = document.createElement("span");
    textHeader.innerText = "text-based";
    textHeader.classList.add("text-based-header");
    tableHeader.appendChild(textHeader);

    const imageContainer = document.createElement("div");
    imageContainer.classList.add("image-container");

    const blockImage = document.createElement("img");
    blockImage.src = image["block-based-image"];
    blockImage.alt = image.alt;
    blockImage.classList.add("block-image");
    imageContainer.appendChild(blockImage);

    const textImage = document.createElement("img");
    textImage.src = image["text-based-image"];
    textImage.alt = image.alt;
    textImage.classList.add("text-image");
    imageContainer.appendChild(textImage);

    tableElement.appendChild(imageContainer);

    return tableElement;
}

function createExample(item): HTMLDivElement {
=======
function createExample(item): [HTMLDivElement, string[], editor.IStandaloneCodeEditor] {
    const runBtns = [];

>>>>>>> c60ee2de
    const editorContainer = document.createElement("div");
    editorContainer.classList.add("doc-editor-container");

    const editorHeader = document.createElement("div");
    editorHeader.innerText = "Example Code";
    editorHeader.classList.add("doc-editor-header");
    editorContainer.appendChild(editorHeader);

    const exampleEditor = document.createElement("div");
    exampleEditor.classList.add("doc-editor");
    editorContainer.appendChild(exampleEditor);

    const exampleConsole = document.createElement("div");
    exampleConsole.classList.add("doc-example-console");
    editorContainer.appendChild(exampleConsole);

    const buttonContainer = document.createElement("div");
    buttonContainer.classList.add("doc-example-console-button-container");
    exampleConsole.appendChild(buttonContainer);

    const consoleId = DocumentationBox.getNewConsoleId();

    const runButton = document.createElement("div");
    runButton.innerText = "> Run";
    runButton.id = `run-${consoleId}`;
    runButton.classList.add(...["console-button", "run-code-btn", "doc-example-btn"]);
    buttonContainer.appendChild(runButton);

    const clearConsoleButton = document.createElement("div");
    clearConsoleButton.innerText = "Clear";
    clearConsoleButton.id = `clear-${consoleId}`;
    clearConsoleButton.classList.add(...["doc-example-btn", "console-button", "clear-output-btn"]);
    buttonContainer.appendChild(clearConsoleButton);

    const resetConsoleButton = document.createElement("div");
    resetConsoleButton.innerText = "Reset";
    resetConsoleButton.id = `reset-${consoleId}`;
    resetConsoleButton.classList.add(...["doc-example-btn", "console-button", "reset-editor-btn"]);
    buttonContainer.appendChild(resetConsoleButton);

    const consoleOutput = document.createElement("div");
    consoleOutput.id = `console-output-${consoleId}`;
    consoleOutput.classList.add("console-output");
    exampleConsole.appendChild(consoleOutput);

    runBtnToOutputWindow.set(runButton.id, consoleOutput.id);
    clearConsoleButton.addEventListener("click", () => {
        clearConsole(consoleOutput.id);
    });
    runBtns.push(runButton.id);

    const codeEditor = editor.create(exampleEditor, {
        folding: false,
        value: item.example,
        language: "python",
        dimension: { width: 200, height: 100 },
        minimap: {
            enabled: false,
        },
        overviewRulerLanes: 0,
        overviewRulerBorder: false,
        contextmenu: false,
        mouseWheelScrollSensitivity: 0,
        automaticLayout: true,
        scrollbar: {
            vertical: "auto",
            horizontal: "auto",
            verticalSliderSize: 5,
            scrollByPage: false,
        },
        fontSize: 13,
        lineHeight: 19,
    });

    codeEditor.onDidChangeModelContent(() => {
        resetConsoleButton.style.visibility = "visible";
    });

    resetConsoleButton.addEventListener("click", () => {
        codeEditor.setValue(item.example);
    });

    return [editorContainer, runBtns, codeEditor];
}

function makeDraggable(element: HTMLDivElement) {
    var pos1 = 0,
        pos2 = 0,
        pos3 = 0,
        pos4 = 0;

    if (document.getElementById(element.id + "header")) {
        // if present, the header is where you move the DIV from:
        document.getElementById(element.id + "header").onmousedown = dragMouseDown;
    } else {
        // otherwise, move the DIV from anywhere inside the DIV:
        element.onmousedown = dragMouseDown;
    }

    function dragMouseDown(e) {
        e = e || window.event;
        e.preventDefault();

        // get the mouse cursor position at startup:
        pos3 = e.clientX;
        pos4 = e.clientY;
        document.onmouseup = closeDragElement;

        // call a function whenever the cursor moves:
        document.onmousemove = elementDrag;
    }

    function elementDrag(e) {
        e = e || window.event;
        e.preventDefault();

        // calculate the new cursor position:
        pos1 = pos3 - e.clientX;
        pos2 = pos4 - e.clientY;
        pos3 = e.clientX;
        pos4 = e.clientY;

        if (
            element.parentElement.offsetTop - pos2 > 0 &&
            window.innerHeight - (element.parentElement.offsetTop - pos2 + element.parentElement.clientHeight) > 0
        ) {
            // set the element's new position:
            element.parentElement.style.top = element.parentElement.offsetTop - pos2 + "px";
        }

        if (
            element.parentElement.offsetLeft - pos1 > 0 &&
            window.innerWidth - (element.parentElement.offsetLeft - pos1 + element.parentElement.clientWidth) > 0
        ) {
            element.parentElement.style.left = element.parentElement.offsetLeft - pos1 + "px";
        }
    }

    function closeDragElement() {
        // stop moving when mouse button is released:
        document.onmouseup = null;
        document.onmousemove = null;
    }
}<|MERGE_RESOLUTION|>--- conflicted
+++ resolved
@@ -1,8 +1,7 @@
 import { editor } from "monaco-editor";
-import { runBtnToOutputWindow, nova } from "../index";
-import { clearConsole } from "../pyodide-ts/pyodide-ui";
-import {attachPyodideActions, codeString } from "../pyodide-js/pyodide-controller"
-import { addTextToConsole, CONSOLE_ERR_TXT_CLASS } from "../pyodide-ts/pyodide-ui";
+import { nova, runBtnToOutputWindow } from "../index";
+import { attachPyodideActions, codeString } from "../pyodide-js/pyodide-controller";
+import { addTextToConsole, clearConsole, CONSOLE_ERR_TXT_CLASS } from "../pyodide-ts/pyodide-ui";
 
 const INITIAL_Z_INDEX = 500;
 
@@ -49,39 +48,39 @@
 
                 docBody.appendChild(p);
             } else if (item.hasOwnProperty("example")) {
-<<<<<<< HEAD
-                docBody.appendChild(createExample(item));
-            } else if (item.hasOwnProperty("block-based-image")) {
-                docBody.appendChild(createImage(item));
-=======
                 const ex = createExample(item);
                 docBody.appendChild(ex[0]);
                 docBoxRunButtons.set(container.id, ex[1]);
 
-                attachPyodideActions((() => {
-                    const actions = []
-                    for(const buttonId of ex[1]){
-                        actions.push((pyodideController) => {
-                            const button = document.getElementById(buttonId);
-                            button.addEventListener("click", () => {
-                                try {
-                                    nova.globals.lastPressedRunButtonId = button.id;
-
-                                    pyodideController.runPython(
-                                       codeString(ex[2].getValue())
-                                    );
-                                } catch (err) {
-                                    console.error("Unable to run python code");
-                                    addTextToConsole(runBtnToOutputWindow.get(button.id), err, CONSOLE_ERR_TXT_CLASS);
-                                }
-                            })
-                        })
-                        
-                    }
-
-                    return actions;
-                })(), []);
->>>>>>> c60ee2de
+                attachPyodideActions(
+                    (() => {
+                        const actions = [];
+                        for (const buttonId of ex[1]) {
+                            actions.push((pyodideController) => {
+                                const button = document.getElementById(buttonId);
+                                button.addEventListener("click", () => {
+                                    try {
+                                        nova.globals.lastPressedRunButtonId = button.id;
+
+                                        pyodideController.runPython(codeString(ex[2].getValue()));
+                                    } catch (err) {
+                                        console.error("Unable to run python code");
+                                        addTextToConsole(
+                                            runBtnToOutputWindow.get(button.id),
+                                            err,
+                                            CONSOLE_ERR_TXT_CLASS
+                                        );
+                                    }
+                                });
+                            });
+                        }
+
+                        return actions;
+                    })(),
+                    []
+                );
+            } else if (item.hasOwnProperty("block-based-image")) {
+                docBody.appendChild(createImage(item));
             }
         }
 
@@ -143,7 +142,7 @@
 
         if (maxZIndexId) DocumentationBox.focusBox(maxZIndexId);
 
-        for(const buttonId of docBoxRunButtons.get(id)){
+        for (const buttonId of docBoxRunButtons.get(id)) {
             runBtnToOutputWindow.delete(buttonId);
         }
         docBoxRunButtons.delete(id);
@@ -192,7 +191,6 @@
     }
 }
 
-<<<<<<< HEAD
 function createImage(image): HTMLDivElement {
     const tableElement = document.createElement("div");
     tableElement.classList.add("block-vs-text-table-container");
@@ -230,12 +228,9 @@
     return tableElement;
 }
 
-function createExample(item): HTMLDivElement {
-=======
 function createExample(item): [HTMLDivElement, string[], editor.IStandaloneCodeEditor] {
     const runBtns = [];
 
->>>>>>> c60ee2de
     const editorContainer = document.createElement("div");
     editorContainer.classList.add("doc-editor-container");
 
