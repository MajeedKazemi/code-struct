import { Expression, Statement, TypedEmptyExpr, VarAssignmentStmt, VariableReferenceExpr } from "../syntax-tree/ast";
import { InsertionType } from "../syntax-tree/consts";
import { Module } from "../syntax-tree/module";
import { Reference } from "../syntax-tree/scope";
import { ActionExecutor } from "./action-executor";
import { Actions, InsertActionType } from "./consts";
import { EventRouter } from "./event-router";
import { Context } from "./focus";
import { Validator } from "./validator";

export class ActionFilter {
    module: Module;

    constructor(module: Module) {
        this.module = module;
    }

    validateInsertions(): Map<string, InsertionRecord> {
        const context = this.module.focus.getContext();
        const validOptionMap: Map<string, InsertionRecord> = new Map<string, InsertionRecord>();
        //need to know InsertionType in case we want to make any visual changes to those options in the suggestion menu

        // loop over all code-constructs and call their validateContext() + typeValidation() => insertionType
        // we are assuming that the action executor will calculate the insertionType again in the exectue() function
        for (const action of Actions.instance().actionsList) {
            validOptionMap.set(
                action.optionName,
                new InsertionRecord(
                    action.validateAction(this.module.validator, context),
                    (() => {
                        action.performAction(this.module.executer, this.module.eventRouter, context);
                    }).bind(this),
                    action.cssId
                )
            );
        }

        return validOptionMap;
    }

    validateEdits(): Map<string, InsertionRecord> {
        // console.warn("validateEdits() is not implemented.");

        return new Map<string, InsertionRecord>();
    }

    validateVariableInsertions(): Map<string, InsertionRecord> {
        const context = this.module.focus.getContext();
        const validOptionMap: Map<string, InsertionRecord> = new Map<string, InsertionRecord>(); //<option name, function to call on click>

        const availableVars: [Reference, InsertionType][] = Validator.getValidVariableReferences(
            context.selected ? context.token : context.lineStatement,
            this.module.variableController
        );

        for (const varRecord of availableVars) {
            const varStmt = varRecord[0].statement as VarAssignmentStmt;

            validOptionMap.set(
                varStmt.getIdentifier(),
                new InsertionRecord(
                    varRecord[1],
                    (() => {
                        this.module.executer.insertVariableReference(varStmt.buttonId, context);
                    }).bind(this),
                    varStmt.buttonId
                )
            );
        }

        return validOptionMap;
    }

    validateVariableOperations(ref: VariableReferenceExpr): Map<string, [InsertionRecord, EditCodeAction]> {
        const context = this.module.focus.getContext();
        const dataType = ref.returns;
        const availableModifiers = Actions.instance().varModifiersMap.get(dataType);
        const validOptionMap: Map<string, [InsertionRecord, EditCodeAction]> = new Map<
            string,
            [InsertionRecord, EditCodeAction]
        >();

        for (const modifier of availableModifiers) {
<<<<<<< HEAD
            const code = modifier.constructFullOperation(ref);
=======
>>>>>>> 0f108d97
            const codeAction = new EditCodeAction(
                `${ref.identifier}${modifier.getModifierText()}`,
                "",
                () => {
                    return new VarOperationStmt(ref, [modifier]);
                },
                code instanceof Expression
                    ? InsertActionType.InsertValOperationExpr
                    : InsertActionType.InsertVarOperationStmt
            );

            validOptionMap.set(codeAction.optionName, [
                new InsertionRecord(codeAction.validateAction(this.module.validator, context), codeAction.getCode, ""),
                codeAction,
            ]);
        }
        return validOptionMap;
    }

    getAllValidInsertsList(): InsertionRecord[] {
        const inserts = [];
        inserts.push(...this.getValidConstructInsertions());
        inserts.push(...this.getValidEditInsertions());
        inserts.push(...this.getValidVariableInsertions());

        return inserts;
    }

    getValidVariableInsertions(): InsertionRecord[] {
        return this.convertInsertionMapToList(this.validateInsertions());
    }

    getValidEditInsertions(): InsertionRecord[] {
        return this.convertInsertionMapToList(this.validateEdits());
    }

    getValidConstructInsertions(): InsertionRecord[] {
        return this.convertInsertionMapToList(this.validateVariableInsertions());
    }

    getValidInsertsFromSet(optionNames: string[]): InsertionRecord[] {
        const constructMap = this.validateInsertions();
        const varMap = this.validateVariableInsertions();
        const editsMap = this.validateEdits();

        const inserts: InsertionRecord[] = [];

        for (const option of optionNames) {
            if (constructMap.get(option) && constructMap.get(option).insertionType !== InsertionType.Invalid) {
                inserts.push(constructMap.get(option));
            } else if (varMap.get(option) && varMap.get(option).insertionType !== InsertionType.Invalid) {
                inserts.push(varMap.get(option));
            } else if (editsMap.get(option) && editsMap.get(option).insertionType !== InsertionType.Invalid) {
                inserts.push(editsMap.get(option));
            }
        }

        return inserts;
    }

    private convertInsertionMapToList(insertionMap: Map<string, InsertionRecord>): InsertionRecord[] {
        const inserts = [];
        for (const [key, value] of insertionMap.entries()) {
            inserts.push(value);
        }

        return inserts;
    }
}

export class UserAction {
    optionName: string;
    cssId: string;

    constructor(optionName: string, cssId: string) {
        this.optionName = optionName;
        this.cssId = cssId;
    }

    validateAction(validator: Validator, context: Context): InsertionType {
        return InsertionType.Invalid;
    }

    performAction(executor: ActionExecutor, eventRouter: EventRouter, context: Context) {}
}

export class EditCodeAction extends UserAction {
    insertActionType: InsertActionType;
    insertData: any = {};
    getCodeFunction: () => Statement | Expression;

    constructor(
        optionName: string,
        cssId: string,
        getCodeFunction: () => Statement | Expression,
        insertActionType: InsertActionType,
        insertData: any = {}
    ) {
        super(optionName, cssId);

        this.getCodeFunction = getCodeFunction;
        this.insertActionType = insertActionType;
        this.insertData = insertData;
    }

    getCode() {
        return this.getCodeFunction();
    }

    validateAction(validator: Validator, context: Context): InsertionType {
        const code = this.getCode();
        const astInsertionType = code.validateContext(validator, context);

        if (!(code instanceof Expression)) {
            return astInsertionType;
        } else if (astInsertionType !== InsertionType.Invalid && code instanceof Expression) {
            if (context.selected) {
                return context.token.rootNode.typeValidateInsertionIntoHole(code, context.token as TypedEmptyExpr); //NOTE: The only expression that can be inserted outside of an empty hole is a variable reference and that will be changed in the future with the introduction of a separate code construct for that
            } else if (!context.selected) {
                return astInsertionType;
            } else {
                return InsertionType.Invalid;
            }
        } else {
            return astInsertionType;
        }
    }

    performAction(executor: ActionExecutor, eventRouter: EventRouter, context: Context) {
        executor.execute(eventRouter.routeToolboxEvents(this, context), context);
    }
}

export class InsertCodeAction extends UserAction {
    actionKeyPress: string;

    constructor(optionName: string, cssId: string, actionKeyPress: string) {
        super(optionName, cssId);

        this.actionKeyPress = actionKeyPress;
    }

    validateAction(): InsertionType {
        console.log("Validate this action...");
        return InsertionType.Invalid;
    }
    performAction() {}
}

export class InsertionRecord {
    insertionType: InsertionType;
    getCode: Function;
    domButtonId: string;

    constructor(insertionType: InsertionType, getCode: Function, domButtonId: string) {
        this.insertionType = insertionType;
        this.getCode = getCode;
        this.domButtonId = domButtonId;
    }
}<|MERGE_RESOLUTION|>--- conflicted
+++ resolved
@@ -1,4 +1,11 @@
-import { Expression, Statement, TypedEmptyExpr, VarAssignmentStmt, VariableReferenceExpr } from "../syntax-tree/ast";
+import {
+    Expression,
+    Statement,
+    TypedEmptyExpr,
+    VarAssignmentStmt,
+    VariableReferenceExpr,
+    VarOperationStmt,
+} from "../syntax-tree/ast";
 import { InsertionType } from "../syntax-tree/consts";
 import { Module } from "../syntax-tree/module";
 import { Reference } from "../syntax-tree/scope";
@@ -81,10 +88,7 @@
         >();
 
         for (const modifier of availableModifiers) {
-<<<<<<< HEAD
             const code = modifier.constructFullOperation(ref);
-=======
->>>>>>> 0f108d97
             const codeAction = new EditCodeAction(
                 `${ref.identifier}${modifier.getModifierText()}`,
                 "",
