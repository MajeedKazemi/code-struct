import {
    Expression,
    Statement,
    TypedEmptyExpr,
<<<<<<< HEAD
=======
    ValueOperationExpr,
>>>>>>> 2532d933
    VarAssignmentStmt,
    VariableReferenceExpr,
    VarOperationStmt,
} from "../syntax-tree/ast";
import { InsertionType } from "../syntax-tree/consts";
import { Module } from "../syntax-tree/module";
import { Reference } from "../syntax-tree/scope";
import { ActionExecutor } from "./action-executor";
import { Actions, InsertActionType } from "./consts";
import { EventRouter } from "./event-router";
import { Context } from "./focus";
import { Validator } from "./validator";

export class ActionFilter {
    module: Module;

    constructor(module: Module) {
        this.module = module;
    }

    validateInsertions(): Map<string, InsertionRecord> {
        const context = this.module.focus.getContext();
        const validOptionMap: Map<string, InsertionRecord> = new Map<string, InsertionRecord>();
        //need to know InsertionType in case we want to make any visual changes to those options in the suggestion menu

        // loop over all code-constructs and call their validateContext() + typeValidation() => insertionType
        // we are assuming that the action executor will calculate the insertionType again in the exectue() function
        for (const action of Actions.instance().actionsList) {
            validOptionMap.set(
                action.optionName,
                new InsertionRecord(
                    action.validateAction(this.module.validator, context),
                    (() => {
                        action.performAction(this.module.executer, this.module.eventRouter, context);
                    }).bind(this),
                    action.cssId
                )
            );
        }

        return validOptionMap;
    }

    validateEdits(): Map<string, InsertionRecord> {
        // console.warn("validateEdits() is not implemented.");

        return new Map<string, InsertionRecord>();
    }

    validateVariableInsertions(): Map<string, InsertionRecord> {
        const context = this.module.focus.getContext();
        const validOptionMap: Map<string, InsertionRecord> = new Map<string, InsertionRecord>(); //<option name, function to call on click>

        const availableVars: [Reference, InsertionType][] = Validator.getValidVariableReferences(
            context.selected ? context.token : context.lineStatement,
            this.module.variableController
        );

        for (const varRecord of availableVars) {
            const varStmt = varRecord[0].statement as VarAssignmentStmt;

            validOptionMap.set(
                varStmt.getIdentifier(),
                new InsertionRecord(
                    varRecord[1],
                    (() => {
                        this.module.executer.insertVariableReference(varStmt.buttonId, context);
                    }).bind(this),
                    varStmt.buttonId
                )
            );
        }

        return validOptionMap;
    }

    validateVariableOperations(ref: VariableReferenceExpr): Map<string, [InsertionRecord, EditCodeAction]> {
        const context = this.module.focus.getContext();
        const dataType = ref.returns;
        const availableModifiers = Actions.instance().varModifiersMap.get(dataType);
        const validOptionMap: Map<string, [InsertionRecord, EditCodeAction]> = new Map<
            string,
            [InsertionRecord, EditCodeAction]
        >();

        for (const modifier of availableModifiers) {
            const code = modifier.constructFullOperation(ref);
            const codeAction = new EditCodeAction(
                `${ref.identifier}${modifier.getModifierText()}`,
                "",
                () => {
<<<<<<< HEAD
                    return new VarOperationStmt(ref, [modifier]);
=======
                    if (code instanceof Expression) {
                        return new ValueOperationExpr(ref, [modifier]);
                    } else {
                        return new VarOperationStmt(ref, [modifier]);
                    }
>>>>>>> 2532d933
                },
                code instanceof Expression
                    ? InsertActionType.InsertValOperationExpr
                    : InsertActionType.InsertVarOperationStmt
            );

            validOptionMap.set(codeAction.optionName, [
                new InsertionRecord(codeAction.validateAction(this.module.validator, context), codeAction.getCode, ""),
                codeAction,
            ]);
        }
        return validOptionMap;
    }

    getAllValidInsertsList(): InsertionRecord[] {
        const inserts = [];
        inserts.push(...this.getValidConstructInsertions());
        inserts.push(...this.getValidEditInsertions());
        inserts.push(...this.getValidVariableInsertions());

        return inserts;
    }

    getValidVariableInsertions(): InsertionRecord[] {
        return this.convertInsertionMapToList(this.validateInsertions());
    }

    getValidEditInsertions(): InsertionRecord[] {
        return this.convertInsertionMapToList(this.validateEdits());
    }

    getValidConstructInsertions(): InsertionRecord[] {
        return this.convertInsertionMapToList(this.validateVariableInsertions());
    }

    getValidInsertsFromSet(optionNames: string[]): InsertionRecord[] {
        const constructMap = this.validateInsertions();
        const varMap = this.validateVariableInsertions();
        const editsMap = this.validateEdits();

        const inserts: InsertionRecord[] = [];

        for (const option of optionNames) {
            if (constructMap.get(option) && constructMap.get(option).insertionType !== InsertionType.Invalid) {
                inserts.push(constructMap.get(option));
            } else if (varMap.get(option) && varMap.get(option).insertionType !== InsertionType.Invalid) {
                inserts.push(varMap.get(option));
            } else if (editsMap.get(option) && editsMap.get(option).insertionType !== InsertionType.Invalid) {
                inserts.push(editsMap.get(option));
            }
        }

        return inserts;
    }

    private convertInsertionMapToList(insertionMap: Map<string, InsertionRecord>): InsertionRecord[] {
        const inserts = [];
        for (const [key, value] of insertionMap.entries()) {
            inserts.push(value);
        }

        return inserts;
    }
}

export class UserAction {
    optionName: string;
    cssId: string;

    constructor(optionName: string, cssId: string) {
        this.optionName = optionName;
        this.cssId = cssId;
    }

    validateAction(validator: Validator, context: Context): InsertionType {
        return InsertionType.Invalid;
    }

    performAction(executor: ActionExecutor, eventRouter: EventRouter, context: Context) {}
}

export class EditCodeAction extends UserAction {
    insertActionType: InsertActionType;
    insertData: any = {};
    getCodeFunction: () => Statement | Expression;

    constructor(
        optionName: string,
        cssId: string,
        getCodeFunction: () => Statement | Expression,
        insertActionType: InsertActionType,
        insertData: any = {}
    ) {
        super(optionName, cssId);

        this.getCodeFunction = getCodeFunction;
        this.insertActionType = insertActionType;
        this.insertData = insertData;
    }

    getCode() {
        return this.getCodeFunction();
    }

    validateAction(validator: Validator, context: Context): InsertionType {
        const code = this.getCode();
        const astInsertionType = code.validateContext(validator, context);

        if (!(code instanceof Expression)) {
            return astInsertionType;
        } else if (astInsertionType !== InsertionType.Invalid && code instanceof Expression) {
            if (context.selected) {
                return context.token.rootNode.typeValidateInsertionIntoHole(code, context.token as TypedEmptyExpr); //NOTE: The only expression that can be inserted outside of an empty hole is a variable reference and that will be changed in the future with the introduction of a separate code construct for that
            } else if (!context.selected) {
                return astInsertionType;
            } else {
                return InsertionType.Invalid;
            }
        } else {
            return astInsertionType;
        }
    }

    performAction(executor: ActionExecutor, eventRouter: EventRouter, context: Context) {
        executor.execute(eventRouter.routeToolboxEvents(this, context), context);
    }
}

export class InsertCodeAction extends UserAction {
    actionKeyPress: string;

    constructor(optionName: string, cssId: string, actionKeyPress: string) {
        super(optionName, cssId);

        this.actionKeyPress = actionKeyPress;
    }

    validateAction(): InsertionType {
        console.log("Validate this action...");
        return InsertionType.Invalid;
    }
    performAction() {}
}

export class InsertionRecord {
    insertionType: InsertionType;
    getCode: Function;
    domButtonId: string;

    constructor(insertionType: InsertionType, getCode: Function, domButtonId: string) {
        this.insertionType = insertionType;
        this.getCode = getCode;
        this.domButtonId = domButtonId;
    }
}<|MERGE_RESOLUTION|>--- conflicted
+++ resolved
@@ -2,10 +2,7 @@
     Expression,
     Statement,
     TypedEmptyExpr,
-<<<<<<< HEAD
-=======
     ValueOperationExpr,
->>>>>>> 2532d933
     VarAssignmentStmt,
     VariableReferenceExpr,
     VarOperationStmt,
@@ -97,15 +94,11 @@
                 `${ref.identifier}${modifier.getModifierText()}`,
                 "",
                 () => {
-<<<<<<< HEAD
-                    return new VarOperationStmt(ref, [modifier]);
-=======
                     if (code instanceof Expression) {
                         return new ValueOperationExpr(ref, [modifier]);
                     } else {
                         return new VarOperationStmt(ref, [modifier]);
                     }
->>>>>>> 2532d933
                 },
                 code instanceof Expression
                     ? InsertActionType.InsertValOperationExpr
