import { Position, Range } from "monaco-editor";
import { ErrorMessage } from "../notification-system/error-msg-generator";
import {
    AssignmentModifier,
    AutocompleteTkn,
    BinaryOperatorExpr,
    CodeConstruct,
    ElseStatement,
    EmptyLineStmt,
    Expression,
    IdentifierTkn,
    ListAccessModifier,
    ListLiteralExpression,
    LiteralValExpr,
    Modifier,
    NonEditableTkn,
    Statement,
    TemporaryStmt,
    Token,
    TypedEmptyExpr,
    ValueOperationExpr,
    VarAssignmentStmt,
    VariableReferenceExpr,
    VarOperationStmt,
} from "../syntax-tree/ast";
import { rebuildBody, replaceInBody } from "../syntax-tree/body";
import { Callback, CallbackType } from "../syntax-tree/callback";
import { AutoCompleteType, BuiltInFunctions, PythonKeywords, TAB_SPACES } from "../syntax-tree/consts";
import { Module } from "../syntax-tree/module";
import { Reference } from "../syntax-tree/scope";
import { TypeChecker } from "../syntax-tree/type-checker";
import { BinaryOperator, DataType, InsertionType } from "./../syntax-tree/consts";
import { EditCodeAction } from "./action-filter";
import { EditActionType } from "./consts";
import { EditAction } from "./data-types";
import { Context } from "./focus";

export class ActionExecutor {
    module: Module;

    constructor(module: Module) {
        this.module = module;
    }

    execute(action: EditAction, providedContext?: Context, pressedKey?: string): boolean {
        const context = providedContext ? providedContext : this.module.focus.getContext();

        let preventDefaultEvent = true;

        switch (action.type) {
            case EditActionType.OpenAutocomplete: {
<<<<<<< HEAD
                switch (action.data.autocompleteType) {
                    case AutoCompleteType.StartOfLine:
                        const autocompleteTkn = new AutocompleteTkn(
                            action.data.firstChar,
                            action.data.autocompleteType,
                            action.data.validMatches
                        );

                        autocompleteTkn.subscribe(
                            CallbackType.change,
                            new Callback(
                                (() => {
                                    if (!this.module.menuController.isMenuOpen()) {
                                        this.openAutocompleteMenu(action.data.validMatches);
                                    }

                                    this.updateAutocompleteMenu(autocompleteTkn);
                                }).bind(this)
                            )
                        );
=======
                const autocompleteTkn = new AutocompleteTkn(
                    action.data.firstChar,
                    action.data.autocompleteType,
                    action.data.validMatches
                );

                autocompleteTkn.subscribe(
                    CallbackType.change,
                    new Callback(
                        (() => {
                            this.module.menuController.updateMenuOptions(autocompleteTkn.getEditableText());

                            const pos = { left: 0, top: 0 };
                            pos.left = pos.left =
                                document.getElementById("editor").offsetLeft +
                                (
                                    document
                                        .getElementById("editor")
                                        .getElementsByClassName(
                                            "monaco-editor no-user-select  showUnused showDeprecated vs"
                                        )[0]
                                        .getElementsByClassName("overflow-guard")[0]
                                        .getElementsByClassName("margin")[0] as HTMLElement
                                ).offsetWidth +
                                autocompleteTkn.getRenderText().length * this.module.editor.computeCharWidth();
                            pos.top =
                                this.module.editor.monaco.getSelection().startLineNumber *
                                    this.module.editor.computeCharHeight() +
                                parseFloat(window.getComputedStyle(document.getElementById("editor")).paddingTop);

                            this.module.menuController.updatePosition(pos);
                        }).bind(this)
                    )
                );
                this.openAutocompleteMenu(action.data.validMatches);

                switch (action.data.autocompleteType) {
                    case AutoCompleteType.StartOfLine:
                        this.insertStatement(context, new TemporaryStmt(autocompleteTkn));
>>>>>>> 08a64a97

                        this.openAutocompleteMenu(action.data.validMatches);
                        this.insertStatement(context, new TemporaryStmt(autocompleteTkn));

                        break;

                    case AutoCompleteType.AtExpressionHole:
                        this.insertToken(context, autocompleteTkn);

                        break;

                    case AutoCompleteType.RightOfExpression:
                        this.insertToken(context, autocompleteTkn, { toRight: true });

                        break;
                    case AutoCompleteType.LeftOfExpression:
                        this.insertToken(context, autocompleteTkn, { toLeft: true });

                        break;
                }

                const match = autocompleteTkn.isMatch();

                if (match) this.performMatchAction(match, autocompleteTkn);

                break;
            }

            case EditActionType.InsertElseStatement: {
                const newStatement = new ElseStatement(action.data.hasCondition);

                if (action.data.outside) {
                    // when the else is being inserted outside
                    const elseRoot = context.lineStatement.rootNode as Module | Statement;
                    newStatement.rootNode = elseRoot;
                    newStatement.indexInRoot = context.lineStatement.indexInRoot;
                    newStatement.body.push(new EmptyLineStmt(newStatement, 0));

                    replaceInBody(elseRoot, newStatement.indexInRoot, newStatement);
                    rebuildBody(elseRoot, newStatement.indexInRoot, context.lineStatement.lineNumber);
                    this.module.editor.executeEdits(this.getBoundaries(context.lineStatement), newStatement);
                } else {
                    // when being inserted inside
                    const curStmtRoot = context.lineStatement.rootNode as Statement;
                    const elseRoot = curStmtRoot.rootNode as Module | Statement;
                    newStatement.rootNode = elseRoot;
                    newStatement.indexInRoot = curStmtRoot.indexInRoot + 1;

                    // indent back and place all of the code below it as its child
                    const toMoveStatements = curStmtRoot.body.splice(
                        context.lineStatement.indexInRoot,
                        curStmtRoot.body.length - context.lineStatement.indexInRoot
                    );

                    // remove the empty line statement
                    toMoveStatements.splice(0, 1)[0];

                    if (toMoveStatements.length == 0) newStatement.body.push(new EmptyLineStmt(newStatement, 0));
                    const providedLeftPos = new Position(
                        context.lineStatement.lineNumber,
                        context.lineStatement.left - TAB_SPACES
                    );
                    newStatement.build(providedLeftPos);

                    this.module.editor.executeEdits(
                        this.getBoundaries(context.lineStatement, { selectIndent: true }),
                        newStatement
                    );

                    const topReferences = new Array<Reference>();
                    const bottomReferences = new Array<Reference>();

                    for (const ref of curStmtRoot.scope.references) {
                        if (ref.statement.indexInRoot > context.lineStatement.indexInRoot) {
                            bottomReferences.push(ref);
                        } else topReferences.push(ref);
                    }

                    if (bottomReferences.length > 0) {
                        curStmtRoot.scope.references = topReferences;
                        newStatement.scope.references = bottomReferences;
                    }

                    for (const [i, stmt] of toMoveStatements.entries()) {
                        stmt.rootNode = newStatement;
                        stmt.indexInRoot = i;
                        newStatement.body.push(stmt);
                    }

                    newStatement.init(providedLeftPos);
                    newStatement.rootNode = elseRoot;
                    newStatement.indexInRoot = newStatement.indexInRoot;
                    this.module.addStatementToBody(
                        elseRoot,
                        newStatement,
                        newStatement.indexInRoot,
                        providedLeftPos.lineNumber
                    );
                }

                break;
            }

            case EditActionType.InsertExpression: {
                this.insertExpression(context, action.data?.expression);

                break;
            }

            case EditActionType.InsertStatement: {
                const statement = action.data?.statement;

                this.insertStatement(context, statement as Statement);

                break;
            }

            case EditActionType.InsertVarAssignStatement: {
                //TODO: Might want to change back to use the case above if no new logic is added
                const statement = action.data?.statement;

                if (statement instanceof VarAssignmentStmt && action.data?.autocompleteData?.identifier) {
                    statement.setIdentifier(action.data?.autocompleteData?.identifier);
                }

                this.insertStatement(context, action.data?.statement as Statement);

                break;
            }

            case EditActionType.InsertUnaryOperator: {
                // TODO
                if (action.data?.replace) {
                    console.log("insert unary op - replace");
                } else if (action.data?.wrap) {
                    console.log("insert unary op - wrap");
                }

                break;
            }

            case EditActionType.DeleteNextToken: {
                if (this.module.validator.atBeginningOfValOperation(context)) {
                    this.deleteCode(context.expressionToRight.rootNode);
                } else if (context.expressionToRight instanceof Modifier) {
                    this.deleteModifier(context.expressionToRight, { deleting: true });
                } else this.deleteCode(context.expressionToRight);

                break;
            }

            case EditActionType.DeletePrevToken: {
                if (
                    context.expressionToLeft instanceof VariableReferenceExpr &&
                    context.expressionToLeft.rootNode instanceof VarOperationStmt
                ) {
                    this.deleteCode(context.expressionToLeft.rootNode, { statement: true });
                } else if (context.expressionToLeft instanceof Modifier) this.deleteModifier(context.expressionToLeft);
                else this.deleteCode(context.expressionToLeft);

                break;
            }

            case EditActionType.DeleteStatement: {
                this.deleteCode(context.lineStatement, { statement: true });

                break;
            }

            case EditActionType.DeleteCurLine: {
                this.module.deleteLine(context.lineStatement);
                let range: Range;

                if (action.data?.pressedBackspace) {
                    const lineAbove = this.module.focus.getStatementAtLineNumber(context.lineStatement.lineNumber - 1);
                    this.module.focus.updateContext({
                        positionToMove: new Position(lineAbove.lineNumber, lineAbove.right),
                    });
                    range = new Range(
                        context.lineStatement.lineNumber,
                        context.lineStatement.left,
                        lineAbove.lineNumber,
                        lineAbove.right
                    );
                } else {
                    range = new Range(
                        context.lineStatement.lineNumber,
                        context.lineStatement.left,
                        context.lineStatement.lineNumber + 1,
                        context.lineStatement.left
                    );
                }

                this.module.editor.executeEdits(range, null, "");

                break;
            }

            case EditActionType.DeletePrevLine: {
                const prevLine = this.module.focus.getStatementAtLineNumber(context.lineStatement.lineNumber - 1);
                const deleteRange = new Range(
                    prevLine.lineNumber,
                    prevLine.left,
                    prevLine.lineNumber + 1,
                    prevLine.left
                );
                this.module.deleteLine(prevLine);
                this.module.editor.executeEdits(deleteRange, null, "");

                break;
            }

            case EditActionType.IndentBackwardsIfStmt: {
                const root = context.lineStatement.rootNode as Statement | Module;

                const toIndentStatements = new Array<Statement>();

                for (let i = context.lineStatement.indexInRoot; i < root.body.length; i++) {
                    toIndentStatements.push(root.body[i]);
                }

                for (const stmt of toIndentStatements.reverse()) {
                    this.module.editor.indentRecursively(stmt, { backward: true });
                    this.module.indentBackStatement(stmt);
                }

                break;
            }

            case EditActionType.IndentBackwards: {
                this.module.editor.indentRecursively(context.lineStatement, { backward: true });
                this.module.indentBackStatement(context.lineStatement);

                break;
            }

            case EditActionType.IndentForwardsIfStmt: {
                const root = context.lineStatement.rootNode as Statement | Module;

                const toIndentStatements = new Array<Statement>();

                for (let i = context.lineStatement.indexInRoot; i < root.body.length; i++) {
                    toIndentStatements.push(root.body[i]);

                    if (i + 1 < root.body.length && !(root.body[i + 1] instanceof ElseStatement)) break;
                }

                for (const stmt of toIndentStatements) {
                    this.module.editor.indentRecursively(stmt, { backward: false });
                    this.module.indentForwardStatement(stmt);
                }

                break;
            }

            case EditActionType.IndentForwards: {
                this.module.editor.indentRecursively(context.lineStatement, { backward: false });
                this.module.indentForwardStatement(context.lineStatement);

                break;
            }

            case EditActionType.InsertEmptyLine: {
                const newEmptyLine = this.module.insertEmptyLine();
                this.module.focus.fireOnNavOffCallbacks(context.lineStatement, newEmptyLine);

                break;
            }

            case EditActionType.SelectPrevToken: {
                this.module.focus.navigateLeft();

                break;
            }

            case EditActionType.SelectNextToken: {
                this.module.focus.navigateRight();

                break;
            }

            case EditActionType.InsertChar: {
                const cursorPos = this.module.editor.monaco.getPosition();
                const selectedText = this.module.editor.monaco.getSelection();
                const token = this.module.focus.getTextEditableItem(context);
                const editableText = token.getEditableText();
                let newText = "";

                if (editableText == "   ") {
                    const curText = "";
                    newText = curText + pressedKey;
                } else {
                    const curText = editableText.split("");
                    curText.splice(
                        cursorPos.column - token.getLeft(),
                        Math.abs(selectedText.startColumn - selectedText.endColumn),
                        pressedKey
                    );

                    newText = curText.join("");
                }

                this.validateIdentifier(context, newText);

                let editRange: Range;

                if (selectedText.startColumn != selectedText.endColumn) {
                    editRange = new Range(
                        cursorPos.lineNumber,
                        selectedText.startColumn,
                        cursorPos.lineNumber,
                        selectedText.endColumn
                    );
                } else if (context.tokenToRight?.isTextEditable && editableText == "   ") {
                    editRange = new Range(
                        cursorPos.lineNumber,
                        context.tokenToRight.left,
                        cursorPos.lineNumber,
                        context.tokenToRight.right
                    );
                } else {
                    editRange = new Range(
                        cursorPos.lineNumber,
                        cursorPos.column,
                        cursorPos.lineNumber,
                        cursorPos.column
                    );
                }

                if (token instanceof AutocompleteTkn) {
                    const match = token.checkMatch(pressedKey);

                    if (match) {
                        this.performMatchAction(match, token);

                        break;
                    }
                }

                if (token.setEditedText(newText)) this.module.editor.executeEdits(editRange, null, pressedKey);

                break;
            }

            case EditActionType.DeletePrevChar:
            case EditActionType.DeleteNextChar: {
                const cursorPos = this.module.editor.monaco.getPosition();
                const selectedText = this.module.editor.monaco.getSelection();
                const token = this.module.focus.getTextEditableItem(context);

                let newText = "";

                const curText = token.getEditableText().split("");
                const toDeleteItems =
                    selectedText.startColumn == selectedText.endColumn
                        ? 1
                        : Math.abs(selectedText.startColumn - selectedText.endColumn);

                const toDeletePos = action.type == EditActionType.DeleteNextChar ? 0 : 1;

                curText.splice(
                    Math.min(
                        cursorPos.column - token.getLeft() - toDeletePos,
                        selectedText.startColumn - token.getLeft() - toDeletePos
                    ),
                    toDeleteItems
                );

                newText = curText.join("");

                this.validateIdentifier(context, newText);

                // check if it needs to turn back into a hole:
                if (newText.length == 0) {
                    let removableExpr: CodeConstruct = null;

                    if (context.expression instanceof LiteralValExpr) {
                        removableExpr = context.expression;
                    } else if (context.token instanceof AutocompleteTkn) {
                        removableExpr = context.token;
                    } else if (context.expressionToLeft instanceof LiteralValExpr) {
                        removableExpr = context.expressionToLeft;
                    } else if (context.tokenToLeft instanceof AutocompleteTkn) {
                        removableExpr = context.tokenToLeft;
                    } else if (context.expressionToRight instanceof LiteralValExpr) {
                        removableExpr = context.expressionToRight;
                    } else if (context.tokenToRight instanceof AutocompleteTkn) {
                        removableExpr = context.tokenToRight;
                    }

                    if (removableExpr != null) {
                        if (
                            removableExpr instanceof AutocompleteTkn &&
                            removableExpr.rootNode instanceof TemporaryStmt
                        ) {
                            this.deleteCode(removableExpr.rootNode, { statement: true });
                        } else if (
                            removableExpr instanceof AutocompleteTkn &&
                            removableExpr.autocompleteType == AutoCompleteType.RightOfExpression
                        ) {
                            this.deleteAutocompleteToken(removableExpr);
                        } else this.deleteCode(removableExpr);

                        break;
                    }

                    let identifier: IdentifierTkn = null;
                    if (context.tokenToLeft instanceof IdentifierTkn) {
                        identifier = context.tokenToLeft;
                    } else if (context.tokenToRight instanceof IdentifierTkn) {
                        identifier = context.tokenToRight;
                    } else if (context.token instanceof IdentifierTkn) {
                        identifier = context.token;
                    }

                    if (identifier != null) {
                        identifier.text = "   ";
                        identifier.isEmpty = true;
                        this.module.editor.executeEdits(
                            new Range(cursorPos.lineNumber, identifier.left, cursorPos.lineNumber, identifier.right),
                            null,
                            "   "
                        );
                        context.lineStatement.build(context.lineStatement.getLeftPosition());
                        this.module.focus.updateContext({ tokenToSelect: identifier });

                        break;
                    }
                }

                if (token.setEditedText(newText)) {
                    let editRange = new Range(
                        cursorPos.lineNumber,
                        cursorPos.column,
                        cursorPos.lineNumber,
                        cursorPos.column
                    );

                    if (selectedText.startColumn != selectedText.endColumn) {
                        editRange = new Range(
                            cursorPos.lineNumber,
                            selectedText.startColumn,
                            cursorPos.lineNumber,
                            selectedText.endColumn - 1
                        );
                    }

                    this.module.editor.executeEdits(editRange, null, "");
                    preventDefaultEvent = false;
                }

                break;
            }

            case EditActionType.InsertAssignmentModifier: {
                if (context.expressionToLeft.rootNode instanceof VarOperationStmt) {
                    const varOpStmt = context.expressionToLeft.rootNode;

                    if (
                        action.data.modifier instanceof AssignmentModifier &&
                        context.expressionToLeft instanceof VariableReferenceExpr
                    ) {
                        const initialBoundary = this.getBoundaries(context.expressionToLeft);

                        const varAssignStmt = new VarAssignmentStmt(
                            "",
                            context.expressionToLeft.identifier,
                            varOpStmt.rootNode,
                            varOpStmt.indexInRoot
                        );

                        replaceInBody(varOpStmt.rootNode, varOpStmt.indexInRoot, varAssignStmt);

                        this.module.editor.executeEdits(initialBoundary, varAssignStmt);
                        this.module.focus.updateContext(varAssignStmt.getInitialFocus());
                    } else {
                        varOpStmt.appendModifier(action.data.modifier);
                        varOpStmt.rebuild(varOpStmt.getLeftPosition(), 0);

                        this.module.editor.insertAtCurPos([action.data.modifier]);
                        this.module.focus.updateContext(action.data.modifier.getInitialFocus());
                    }
                }

                break;
            }

            case EditActionType.InsertModifier: {
                const modifier = action.data.modifier as Modifier;

                if (context.expressionToLeft instanceof Modifier) {
                    if (context.expressionToLeft.rootNode instanceof ValueOperationExpr) {
                        const valOprExpr = context.expressionToLeft.rootNode;
                        const valOprExprRoot = valOprExpr.rootNode as Statement;

                        let replacementType = valOprExpr.rootNode.checkInsertionAtHole(
                            valOprExpr.indexInRoot,
                            modifier.returns
                        );

                        if (replacementType !== InsertionType.Invalid) {
                            valOprExpr.appendModifier(modifier);
                            valOprExprRoot.rebuild(valOprExprRoot.getLeftPosition(), 0);

                            this.module.editor.insertAtCurPos([modifier]);
                            this.module.focus.updateContext(modifier.getInitialFocus());

                            if (replacementType == InsertionType.DraftMode) this.module.openDraftMode(valOprExpr);
                        }

                        if (valOprExpr.rootNode instanceof Statement) valOprExpr.rootNode.onInsertInto(valOprExpr);
                    }
                } else if (
                    context.expressionToLeft instanceof VariableReferenceExpr &&
                    context.expressionToLeft.rootNode instanceof VarOperationStmt
                ) {
                    const varOpStmt = context.expressionToLeft.rootNode;

                    varOpStmt.appendModifier(modifier);
                    varOpStmt.rebuild(varOpStmt.getLeftPosition(), 0);

                    this.module.editor.insertAtCurPos([modifier]);
                    this.module.focus.updateContext(modifier.getInitialFocus());
                } else {
                    const exprToLeftRoot = context.expressionToLeft.rootNode as Statement;
                    const exprToLeftIndexInRoot = context.expressionToLeft.indexInRoot;

                    if (modifier instanceof ListAccessModifier) {
                        modifier.returns = TypeChecker.getElementTypeFromListType(context.expressionToLeft.returns);

                        if (!modifier.returns) modifier.returns = DataType.Any;
                    }

                    const replacementType = exprToLeftRoot.checkInsertionAtHole(
                        context.expressionToLeft.indexInRoot,
                        modifier.returns
                    );

                    const valOprExpr = new ValueOperationExpr(
                        context.expressionToLeft,
                        [modifier],
                        context.expressionToLeft.rootNode,
                        context.expressionToLeft.indexInRoot
                    );

                    if (valOprExpr.rootNode instanceof Statement) valOprExpr.rootNode.onInsertInto(valOprExpr);

                    context.expressionToLeft.indexInRoot = 0;
                    context.expressionToLeft.rootNode = valOprExpr;

                    if (replacementType !== InsertionType.Invalid) {
                        this.module.closeConstructDraftRecord(context.expressionToLeft);

                        exprToLeftRoot.tokens[exprToLeftIndexInRoot] = valOprExpr;
                        exprToLeftRoot.rebuild(exprToLeftRoot.getLeftPosition(), 0);

                        this.module.editor.insertAtCurPos([modifier]);
                        this.module.focus.updateContext(modifier.getInitialFocus());

                        if (replacementType == InsertionType.DraftMode) this.module.openDraftMode(valOprExpr);
                    }
                }

                break;
            }

            case EditActionType.InsertBinaryOperator: {
                if (action.data.toRight) {
                    this.replaceWithBinaryOp(action.data.operator, context.expressionToLeft, { toLeft: true });
                } else if (action.data.toLeft) {
                    this.replaceWithBinaryOp(action.data.operator, context.expressionToRight, { toRight: true });
                } else if (action.data.replace) {
                    this.insertExpression(
                        context,
                        new BinaryOperatorExpr(action.data.operator, (context.token as TypedEmptyExpr).type[0])
                    );
                }

                break;
            }

            case EditActionType.WrapExpressionWithItem: {
                // both lists and str work on any, so the first step of validation is always OK.

                const initialBoundary = this.getBoundaries(context.expressionToRight);
                const expr = context.expressionToRight as Expression;
                const indexInRoot = expr.indexInRoot;
                const root = expr.rootNode as Statement;

                const newCode = action.data.expression as Expression;
                newCode.indexInRoot = expr.indexInRoot;
                newCode.rootNode = expr.rootNode;

                const isValidRootInsertion =
                    newCode.returns == DataType.Any ||
                    root.typeOfHoles[indexInRoot].indexOf(newCode.returns) >= 0 ||
                    root.typeOfHoles[indexInRoot] == DataType.Any;

                let replaceIndex: number = 0;

                for (const [i, token] of newCode.tokens.entries()) {
                    if (token instanceof TypedEmptyExpr) {
                        replaceIndex = i;

                        break;
                    }
                }

                if (isValidRootInsertion) {
                    this.module.closeConstructDraftRecord(root.tokens[indexInRoot]);
                }

                newCode.tokens[replaceIndex] = context.expressionToRight;
                context.expressionToRight.indexInRoot = replaceIndex;
                context.expressionToRight.rootNode = newCode;
                root.tokens[indexInRoot] = newCode;
                root.rebuild(root.getLeftPosition(), 0);
                this.module.editor.executeEdits(initialBoundary, newCode);
                this.module.focus.updateContext({
                    positionToMove: new Position(newCode.lineNumber, newCode.right),
                });

                if (!isValidRootInsertion) {
                    this.module.closeConstructDraftRecord(expr);
                    this.module.openDraftMode(newCode);
                }

                break;
            }

            case EditActionType.InsertEmptyList: {
                this.insertExpression(context, new ListLiteralExpression());

                break;
            }

            case EditActionType.InsertEmptyListItem: {
                if (action.data.toRight) {
                    const code = [new NonEditableTkn(", "), new TypedEmptyExpr([DataType.Any])];
                    this.module.insertAfterIndex(context.tokenToRight, context.tokenToRight.indexInRoot, code);
                    this.module.editor.insertAtCurPos(code);
                    this.module.focus.updateContext({ tokenToSelect: code[1] });
                } else if (action.data.toLeft) {
                    const code = [new TypedEmptyExpr([DataType.Any]), new NonEditableTkn(", ")];
                    this.module.insertAfterIndex(context.tokenToLeft, context.tokenToLeft.indexInRoot + 1, code);
                    this.module.editor.insertAtCurPos(code);
                    this.module.focus.updateContext({ tokenToSelect: code[0] });
                }

                break;
            }

            case EditActionType.DeleteListItem: {
                if (action.data.toRight) {
                    const items = this.module.removeItems(context.token.rootNode, context.token.indexInRoot, 2);
                    this.module.editor.executeEdits(this.getCascadedBoundary(items), null, "");
                } else if (action.data.toLeft) {
                    const items = this.module.removeItems(context.token.rootNode, context.token.indexInRoot - 1, 2);
                    this.module.editor.executeEdits(this.getCascadedBoundary(items), null, "");
                }

                break;
            }

            case EditActionType.SelectClosestTokenAbove: {
                this.module.focus.navigateUp();

                break;
            }

            case EditActionType.SelectClosestTokenBelow: {
                this.module.focus.navigateDown();

                break;
            }

            case EditActionType.MoveCursorLeft:
                preventDefaultEvent = false;

                break;

            case EditActionType.MoveCursorRight:
                preventDefaultEvent = false;

                break;

            case EditActionType.SelectLeft:
                preventDefaultEvent = false;
                break;

            case EditActionType.SelectRight:
                preventDefaultEvent = false;
                break;

            case EditActionType.SelectToStart:
                preventDefaultEvent = false;
                break;

            case EditActionType.SelectToEnd:
                preventDefaultEvent = false;
                break;

            case EditActionType.Copy:
                preventDefaultEvent = false;
                break;

            case EditActionType.InsertLiteral: {
                this.insertExpression(context, new LiteralValExpr(action.data?.literalType, action.data?.initialValue));

                break;
            }
            /*
            case EditActionType.DisplayGreaterThanSuggestion:
                if (this.module.isAbleToInsertComparator(context)) {
                    this.module.menuController.buildSingleLevelMenu(
                        [ConstructKeys.GreaterThan, ConstructKeys.GreaterThanOrEqual],
                        Util.getInstance(this.module).constructActions,
                        {
                            left: selection.startColumn * this.module.editor.computeCharWidth(),
                            top: selection.startLineNumber * this.module.editor.computeCharHeight(),
                        }
                    );
                }

                break;

            case EditActionType.DisplayLessThanSuggestion:
                if (this.module.isAbleToInsertComparator(context)) {
                    this.module.menuController.buildSingleLevelMenu(
                        [ConstructKeys.LessThan, ConstructKeys.LessThanOrEqual],
                        Util.getInstance(this.module).constructActions,
                        {
                            left: selection.startColumn * this.module.editor.computeCharWidth(),
                            top: selection.startLineNumber * this.module.editor.computeCharHeight(),
                        }
                    );
                }

                break;

            case EditActionType.DisplayEqualsSuggestion:
                suggestions = [ConstructKeys.Equals, ConstructKeys.NotEquals, ConstructKeys.VariableAssignment];
                // suggestions = this.module.getValidInsertsFromSet(focusedNode, suggestions);

                this.module.menuController.buildSingleLevelMenu(
                    suggestions,
                    Util.getInstance(this.module).constructActions,
                    {
                        left: selection.startColumn * this.module.editor.computeCharWidth(),
                        top: selection.startLineNumber * this.module.editor.computeCharHeight(),
                    }
                );

                break;*/

            case EditActionType.OpenValidInsertMenu:
                this.openAutocompleteMenu(this.module.actionFilter.getProcessedInsertionsList());

                break;

            //TODO: Remove later
            case EditActionType.OpenValidInsertMenuSingleLevel:
                if (!this.module.menuController.isMenuOpen()) {
                    //TODO: Make this work with ActionFilter
                    //const suggestions = this.module.getAllValidInsertsList(focusedNode);
                    //this.module.menuController.buildSingleLevelConstructCategoryMenu(suggestions);
                } else this.module.menuController.removeMenus();

                break;

            case EditActionType.SelectMenuSuggestionAbove:
                this.module.menuController.focusOptionAbove();

                break;

            case EditActionType.SelectMenuSuggestionBelow:
                this.module.menuController.focusOptionBelow();

                break;

            case EditActionType.SelectMenuSuggestion:
                this.module.menuController.selectFocusedOption();

                break;

            case EditActionType.CloseValidInsertMenu:
                this.module.menuController.removeMenus();

                break;

            case EditActionType.OpenSubMenu:
                this.module.menuController.openSubMenu();

                break;

            case EditActionType.CloseSubMenu:
                this.module.menuController.closeSubMenu();

                break;

            case EditActionType.CloseDraftMode:
                this.deleteCode(action.data.codeNode);

                break;

            case EditActionType.None: {
                preventDefaultEvent = true;

                break;
            }
        }

        this.module.editor.monaco.focus();

        return preventDefaultEvent;
    }

    createVarReference(buttonId: string): VariableReferenceExpr {
        const identifier = document.getElementById(buttonId).innerText;
        const dataType = this.module.variableController.getVariableTypeNearLine(
            this.module.focus.getFocusedStatement().scope ??
                (
                    this.module.focus.getStatementAtLineNumber(this.module.editor.monaco.getPosition().lineNumber)
                        .rootNode as Statement | Module
                ).scope,
            this.module.editor.monaco.getPosition().lineNumber,
            identifier
        );

        return new VariableReferenceExpr(identifier, dataType, buttonId);
    }

    insertVariableReference(buttonId: string, providedContext?: Context) {
        const context = providedContext ? providedContext : this.module.focus.getContext();

        if (this.module.validator.onBeginningOfLine(context)) {
            this.insertStatement(context, new VarOperationStmt(this.createVarReference(buttonId)));
        } else if (this.module.validator.atEmptyExpressionHole(context)) {
            this.insertExpression(context, this.createVarReference(buttonId));
        }
    }

    private performMatchAction(match: EditCodeAction, token: AutocompleteTkn) {
        if (
            token.autocompleteType == AutoCompleteType.RightOfExpression ||
            token.autocompleteType == AutoCompleteType.LeftOfExpression
        )
            this.deleteAutocompleteToken(token);
        else {
            this.deleteCode(token, {
                statement: token.autocompleteType == AutoCompleteType.StartOfLine,
            });
        }

        match.performAction(this, this.module.eventRouter, this.module.focus.getContext(), {
            identifier: token.text,
        });
    }

    private insertToken(context: Context, code: Token, { toLeft = false, toRight = false } = {}) {
        if (context.token instanceof TypedEmptyExpr) {
            if (context.expression != null) {
                const root = context.expression.rootNode as Statement;
                root.replace(code, context.expression.indexInRoot);
            } else if (context.token != null) {
                const root = context.token.rootNode as Statement;
                root.replace(code, context.token.indexInRoot);
            }

            const range = new Range(
                context.position.lineNumber,
                context.token.left,
                context.position.lineNumber,
                context.token.right
            );

            this.module.editor.executeEdits(range, code);
        } else if (toRight && context.expressionToLeft != null) {
            const root = context.expressionToLeft.rootNode;
            code.rootNode = root;
            root.tokens.splice(context.expressionToLeft.indexInRoot + 1, 0, code);
            root.rebuild(root.getLeftPosition(), 0);
            this.module.editor.insertAtCurPos([code]);
        } else if (toLeft && context.expressionToRight != null) {
            const root = context.expressionToRight.rootNode;
            code.rootNode = root;
            root.tokens.splice(context.expressionToRight.indexInRoot, 0, code);
            root.rebuild(root.getLeftPosition(), 0);
            this.module.editor.insertAtCurPos([code]);
        }
    }

    private insertExpression(context: Context, code: Expression) {
        // type checks -- different handling based on type of code construct
        // focusedNode.returns != code.returns would work, but we need more context to get the right error message
        if (context.token instanceof TypedEmptyExpr) {
            const insertionType = context.token.rootNode.typeValidateInsertionIntoHole(code, context.token);

            if (insertionType != InsertionType.Invalid) {
                code.performPreInsertionUpdates(context.token);

                if (context.token.rootNode instanceof Statement) {
                    context.token.rootNode.onInsertInto(code);
                }

                if (context.token.notification && context.selected) {
                    this.module.notificationSystem.removeNotificationFromConstruct(context.token);
                }

                // replaces expression with the newly inserted expression
                const expr = code as Expression;

                this.module.replaceFocusedExpression(expr);

                const range = new Range(
                    context.position.lineNumber,
                    context.token.left,
                    context.position.lineNumber,
                    context.token.right
                );

                this.module.editor.executeEdits(range, expr);

                //TODO: This should probably run only if the insert above was successful, we cannot assume that it was
                if (!context.token.notification) {
                    const newContext = code.getInitialFocus();
                    this.module.focus.updateContext(newContext);
                }
            }

            if (insertionType == InsertionType.DraftMode) this.module.openDraftMode(code);
        }
    }

    private openAutocompleteMenu(inserts: EditCodeAction[]) {
        if (!this.module.menuController.isMenuOpen()) {
            inserts = inserts.filter((insert) => insert.insertionType !== InsertionType.Invalid);
            this.module.menuController.buildSingleLevelMenu(inserts);
        } else this.module.menuController.removeMenus();
    }

    private insertStatement(context: Context, statement: Statement) {
        const root = context.lineStatement.rootNode as Statement | Module;

        replaceInBody(root, context.lineStatement.indexInRoot, statement);

        if (root instanceof Statement) root.notify(CallbackType.replace);

        var range = new Range(
            context.lineStatement.lineNumber,
            statement.left,
            context.lineStatement.lineNumber,
            statement.right
        );

        if (context.lineStatement.notification && context.selected) {
            this.module.notificationSystem.removeNotificationFromConstruct(context.lineStatement);
        }

        this.module.editor.executeEdits(range, statement);
        this.module.focus.updateContext(statement.getInitialFocus());
    }

    private replaceWithBinaryOp(op: BinaryOperator, expr: Expression, { toLeft = false, toRight = false }) {
        const initialBoundary = this.getBoundaries(expr);
        const root = expr.rootNode as Statement;
        const index = expr.indexInRoot;

        const newCode = new BinaryOperatorExpr(
            op,
            expr.returns, // is not that important, will be replaced in the constructor based on the operator.
            root,
            expr.indexInRoot
        );

        const curOperand = toLeft ? newCode.getLeftOperand() : newCode.getRightOperand();
        const otherOperand = toLeft ? newCode.getRightOperand() : newCode.getLeftOperand();
        const insertionType = newCode.typeValidateInsertionIntoHole(expr, curOperand as TypedEmptyExpr);

        /**
         * Special cases
         *
         * if (--- + (--- + ---)|): --> attempting to insert a comparator or binary boolean operation should fail
         */
        if (insertionType === InsertionType.Valid) {
            const replacementType = expr.canReplaceWithConstruct(newCode);

            // this can never go into draft mode
            if (replacementType !== InsertionType.Invalid) {
                this.module.closeConstructDraftRecord(root.tokens[index]);

                if (toLeft) newCode.replaceLeftOperand(expr);
                else newCode.replaceRightOperand(expr);

                expr.indexInRoot = curOperand.indexInRoot;
                expr.rootNode = newCode;

                root.tokens[index] = newCode;
                root.rebuild(root.getLeftPosition(), 0);

                this.module.editor.executeEdits(initialBoundary, newCode);
                this.module.focus.updateContext({
                    tokenToSelect: newCode.tokens[otherOperand.indexInRoot],
                });

                if (replacementType !== InsertionType.DraftMode) {
                    this.module.closeConstructDraftRecord(expr);
                } else {
                    this.module.openDraftMode(newCode);
                }
            }
        }
    }

    private getCascadedBoundary(codes: Array<CodeConstruct>): Range {
        if (codes.length > 1) {
            const lineNumber = codes[0].getLineNumber();

            return new Range(lineNumber, codes[0].left, lineNumber, codes[codes.length - 1].right);
        } else return this.getBoundaries(codes[0]);
    }

    private getBoundaries(code: CodeConstruct, { selectIndent = false } = {}): Range {
        const lineNumber = code.getLineNumber();

        if (code instanceof Statement && code.hasBody()) {
            const stmtStack = new Array<Statement>();
            stmtStack.unshift(...code.body);
            let endLineNumber = 0;
            let endColumn = 0;

            while (stmtStack.length > 0) {
                const curStmt = stmtStack.pop();

                if (curStmt instanceof Statement && curStmt.hasBody()) stmtStack.unshift(...curStmt.body);

                if (endLineNumber < curStmt.lineNumber) {
                    endLineNumber = curStmt.lineNumber;
                    endColumn = curStmt.right;
                }
            }

            return new Range(lineNumber, code.left, endLineNumber, endColumn);
        } else if (code instanceof Statement || code instanceof Token) {
            if (selectIndent) {
                return new Range(lineNumber, code.left - TAB_SPACES, lineNumber, code.right);
            } else return new Range(lineNumber, code.left, lineNumber, code.right);
        }
    }

    private deleteModifier(mod: Modifier, { deleting = false } = {}) {
        // TODO: this will be a prototype version of the code. needs to be cleaned and iterated on ->
        // e.g. merge the operations for VarOperationStmt and ValueOperationExpr

        // TODO: if deleting, should not move cursor
        const removeRange = this.getBoundaries(mod);
        const rootOfExprToLeft = mod.rootNode;

        rootOfExprToLeft.tokens.splice(mod.indexInRoot, 1);
        this.module.recursiveNotify(mod, CallbackType.delete);

        this.module.closeConstructDraftRecord(rootOfExprToLeft);

        let built = false;
        let positionToMove: Position;

        if (rootOfExprToLeft.tokens.length == 1) {
            // only a val or var-ref is remaining:
            if (rootOfExprToLeft instanceof ValueOperationExpr) {
                rootOfExprToLeft.updateReturnType();

                let replacementType = rootOfExprToLeft.rootNode.checkInsertionAtHole(
                    rootOfExprToLeft.indexInRoot,
                    rootOfExprToLeft.returns
                );

                if (replacementType == InsertionType.DraftMode) this.module.openDraftMode(rootOfExprToLeft);

                const value = rootOfExprToLeft.tokens[0];
                rootOfExprToLeft.rootNode.tokens[rootOfExprToLeft.indexInRoot] = value;
                value.rootNode = rootOfExprToLeft.rootNode;
                value.indexInRoot = rootOfExprToLeft.indexInRoot;

                rootOfExprToLeft.rootNode.rebuild(rootOfExprToLeft.rootNode.getLeftPosition(), 0);
                positionToMove = new Position(value.getLineNumber(), value.right);
                built = true;
            }
        }

        if (!built) {
            rootOfExprToLeft.rebuild(rootOfExprToLeft.getLeftPosition(), 0);
            positionToMove = new Position(rootOfExprToLeft.getLineNumber(), rootOfExprToLeft.right);
        }

        this.module.editor.executeEdits(removeRange, null, "");
        if (!deleting) {
            this.module.focus.updateContext({
                positionToMove,
            });
        }
    }

    private deleteAutocompleteToken(token: Token) {
        const range = this.getBoundaries(token);
        const root = token.rootNode as Statement;
        root.tokens.splice(token.indexInRoot, 1);

        root.rebuild(root.getLeftPosition(), 0);

        this.module.editor.executeEdits(range, null, "");
    }

    private deleteCode(code: CodeConstruct, { statement = false, replaceType = null } = {}) {
        const replacementRange = this.getBoundaries(code);
        let replacement: CodeConstruct;

        if (statement) replacement = this.module.removeStatement(code as Statement);
        else replacement = this.module.removeItem(code, { replaceType });

        this.module.editor.executeEdits(replacementRange, replacement);
        this.module.focus.updateContext({ tokenToSelect: replacement });
    }

    private validateIdentifier(context: Context, identifierText: string) {
        let focusedNode = null;

        if (context.token && context.selected && context.token instanceof IdentifierTkn) {
            focusedNode = context.token;
        } else if (context.tokenToLeft && context.tokenToLeft instanceof IdentifierTkn) {
            focusedNode = context.tokenToLeft;
        } else if (context.tokenToRight && context.tokenToRight instanceof IdentifierTkn) {
            focusedNode = context.tokenToRight;
        }

        if (
            focusedNode instanceof IdentifierTkn ||
            context.tokenToLeft instanceof IdentifierTkn ||
            context.tokenToRight instanceof IdentifierTkn
        ) {
            if (Object.keys(PythonKeywords).indexOf(identifierText) > -1) {
                this.module.notificationSystem.addPopUpNotification(
                    focusedNode,
                    { identifier: identifierText },
                    ErrorMessage.identifierIsKeyword
                );
            } else if (Object.keys(BuiltInFunctions).indexOf(identifierText) > -1) {
                this.module.notificationSystem.addPopUpNotification(
                    focusedNode,
                    { identifier: identifierText },
                    ErrorMessage.identifierIsBuiltInFunc
                );
            }
        }
    }

    private updateAutocompleteMenu(autocompleteTkn: AutocompleteTkn) {
        this.module.menuController.updateMenuOptions(autocompleteTkn.getEditableText());
        this.module.menuController.updatePosition(this.module.menuController.getNewMenuPosition(autocompleteTkn));
    }
}<|MERGE_RESOLUTION|>--- conflicted
+++ resolved
@@ -49,15 +49,14 @@
 
         switch (action.type) {
             case EditActionType.OpenAutocomplete: {
-<<<<<<< HEAD
+                const autocompleteTkn = new AutocompleteTkn(
+                    action.data.firstChar,
+                    action.data.autocompleteType,
+                    action.data.validMatches
+                );
+
                 switch (action.data.autocompleteType) {
                     case AutoCompleteType.StartOfLine:
-                        const autocompleteTkn = new AutocompleteTkn(
-                            action.data.firstChar,
-                            action.data.autocompleteType,
-                            action.data.validMatches
-                        );
-
                         autocompleteTkn.subscribe(
                             CallbackType.change,
                             new Callback(
@@ -70,47 +69,6 @@
                                 }).bind(this)
                             )
                         );
-=======
-                const autocompleteTkn = new AutocompleteTkn(
-                    action.data.firstChar,
-                    action.data.autocompleteType,
-                    action.data.validMatches
-                );
-
-                autocompleteTkn.subscribe(
-                    CallbackType.change,
-                    new Callback(
-                        (() => {
-                            this.module.menuController.updateMenuOptions(autocompleteTkn.getEditableText());
-
-                            const pos = { left: 0, top: 0 };
-                            pos.left = pos.left =
-                                document.getElementById("editor").offsetLeft +
-                                (
-                                    document
-                                        .getElementById("editor")
-                                        .getElementsByClassName(
-                                            "monaco-editor no-user-select  showUnused showDeprecated vs"
-                                        )[0]
-                                        .getElementsByClassName("overflow-guard")[0]
-                                        .getElementsByClassName("margin")[0] as HTMLElement
-                                ).offsetWidth +
-                                autocompleteTkn.getRenderText().length * this.module.editor.computeCharWidth();
-                            pos.top =
-                                this.module.editor.monaco.getSelection().startLineNumber *
-                                    this.module.editor.computeCharHeight() +
-                                parseFloat(window.getComputedStyle(document.getElementById("editor")).paddingTop);
-
-                            this.module.menuController.updatePosition(pos);
-                        }).bind(this)
-                    )
-                );
-                this.openAutocompleteMenu(action.data.validMatches);
-
-                switch (action.data.autocompleteType) {
-                    case AutoCompleteType.StartOfLine:
-                        this.insertStatement(context, new TemporaryStmt(autocompleteTkn));
->>>>>>> 08a64a97
 
                         this.openAutocompleteMenu(action.data.validMatches);
                         this.insertStatement(context, new TemporaryStmt(autocompleteTkn));
