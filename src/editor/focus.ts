import * as monaco from "monaco-editor";
import * as ast from "../syntax-tree/ast";

export class Focus {
    module: ast.Module;

    // TODO: NYI
    onNavChangeCallbacks = new Array<(c: Context) => void>();

    constructor(module: ast.Module) {
        this.module = module;
    }

    subscribeCallback(callback: (c: Context) => void){
        this.onNavChangeCallbacks.push(callback);
    }

    private onChange(){
        this.onNavChangeCallbacks.forEach(callback => {
            callback(this.getContext());
        })
    }

    getTextEditableItem(providedContext?: Context): ast.TextEditable {
        const context = providedContext ? providedContext : this.getContext();

        if (context.token instanceof ast.IdentifierTkn || context.token instanceof ast.EditableTextTkn) {
            return context.token;
        } else if (
            context.tokenToLeft instanceof ast.IdentifierTkn ||
            context.tokenToLeft instanceof ast.EditableTextTkn
        ) {
            return context.tokenToLeft;
        } else if (
            context.tokenToRight instanceof ast.IdentifierTkn ||
            context.tokenToRight instanceof ast.EditableTextTkn
        ) {
            return context.tokenToRight;
        }
    }


    // TODO: when changing context (through navigation) and updating focusedToken => make sure to call .notify

    /**
     * Calculates and returns the current context based on the focused position, or selected code in the editor.
     */
    getContext(): Context {
        const curPosition = this.module.editor.monaco.getPosition();
        const curSelection = this.module.editor.monaco.getSelection();
        const curLine = this.getStatementAtLineNumber(curPosition.lineNumber);

        if (curSelection.startColumn != curSelection.endColumn) {
            return this.getContextFromSelection(curLine, curSelection.startColumn, curSelection.endColumn);
        } else return this.getContextFromPosition(curLine, curPosition.column);
    }

    getFocusedStatement(): ast.Statement {
        return this.getStatementAtLineNumber(this.module.editor.monaco.getPosition().lineNumber);
    }

    /**
     * This is mostly called from the AST, for example after a code has been inserted and the cursor should focus to
     * the first empty hole or after the inserted code.
     */
    updateContext(newContext: UpdatableContext) {
        if (newContext.tokenToSelect != undefined) {
            const selection = new monaco.Selection(
                newContext.tokenToSelect.getLineNumber(),
                newContext.tokenToSelect.right,
                newContext.tokenToSelect.getLineNumber(),
                newContext.tokenToSelect.left
            );
            this.module.editor.monaco.setSelection(selection);
        } else if (newContext.positionToMove != undefined) {
            this.module.editor.monaco.setPosition(newContext.positionToMove);
        }

        this.onChange();
    }

    navigatePos(pos: monaco.Position) {
        const focusedLineStatement = this.getStatementAtLineNumber(pos.lineNumber);

        // clicked at an empty statement => just update focusedStatement
        if (focusedLineStatement instanceof ast.EmptyLineStmt) {
            this.module.editor.monaco.setPosition(new monaco.Position(pos.lineNumber, focusedLineStatement.left));
        }

        // clicked before a statement => navigate to the beginning of the statement
        else if (pos.column <= focusedLineStatement.left) {
            this.module.editor.monaco.setPosition(new monaco.Position(pos.lineNumber, focusedLineStatement.left));
        }

        // clicked before a statement => navigate to the end of the line
        else if (pos.column >= focusedLineStatement.right) {
            this.module.editor.monaco.setPosition(new monaco.Position(pos.lineNumber, focusedLineStatement.right));
        }
        else{
            // look into the tokens of the statement:
            const focusedToken = this.getTokenAtStatementColumn(focusedLineStatement, pos.column);

            if (focusedToken instanceof ast.Token && focusedToken.isEmpty) {
                // if clicked on a hole => select the hole
                this.selectCode(focusedToken);

            } else if (focusedToken instanceof ast.EditableTextTkn || focusedToken instanceof ast.IdentifierTkn) {
                // if clicked on a text-editable code construct (identifier or a literal) => navigate to the clicked position

                if (focusedToken.text.length != 0) {
                    // don't select it
                }

            } else {
                const hitDistance = pos.column - focusedToken.left;
                const tokenLength = focusedToken.right - focusedToken.left + 1;

                if (hitDistance < tokenLength / 2) {
                    // go to the beginning (or the empty token before this)

                    if (focusedToken.left - 1 > focusedLineStatement.left) {
                        const tokenBefore = this.getTokenAtStatementColumn(focusedLineStatement, focusedToken.left - 1);

                        if (tokenBefore instanceof ast.Token && tokenBefore.isEmpty) {
                            this.selectCode(tokenBefore);
                        }
                    }

                    this.module.editor.monaco.setPosition(new monaco.Position(pos.lineNumber, focusedToken.left));

                } else {

                    // navigate to the end (or the empty token right after this token)
                    const tokenAfter = this.getTokenAtStatementColumn(focusedLineStatement, focusedToken.right + 1);

                    if (tokenAfter instanceof ast.Token && tokenAfter.isEmpty) {
                        this.selectCode(tokenAfter);
                    } else {
                        this.module.editor.monaco.setPosition(new monaco.Position(pos.lineNumber, focusedToken.right));
                    }
                }
            }
        }

        this.onChange();
    }

    navigateUp() {
        const curPosition = this.module.editor.monaco.getPosition();

        if (curPosition.lineNumber > 1)
            this.navigatePos(new monaco.Position(curPosition.lineNumber - 1, curPosition.column));
        else this.module.editor.monaco.setPosition(new monaco.Position(curPosition.lineNumber, 1));
    }

    navigateDown() {
        const curPosition = this.module.editor.monaco.getPosition();

        const lineBelow = this.getStatementAtLineNumber(curPosition.lineNumber + 1);

        if (lineBelow != null) {
            this.navigatePos(new monaco.Position(curPosition.lineNumber + 1, curPosition.column));
        } else {
            // navigate to the end of current line
            const curLine = this.getStatementAtLineNumber(curPosition.lineNumber);
            this.module.editor.monaco.setPosition(new monaco.Position(curPosition.lineNumber, curLine.right));
        }
    }

    navigateRight() {
        const curPos = this.module.editor.monaco.getPosition();

        if (this.onEndOfLine()) {
            const lineBelow = this.getStatementAtLineNumber(curPos.lineNumber + 1);

            if (lineBelow != null) {
                this.module.editor.monaco.setPosition(new monaco.Position(lineBelow.lineNumber, lineBelow.left));
            }
        } else {
            const curSelection = this.module.editor.monaco.getSelection();
            const focusedLineStatement = this.getStatementAtLineNumber(curPos.lineNumber);
            let nextColumn = curPos.column;

            if (curSelection.endColumn != curSelection.startColumn) nextColumn = curSelection.endColumn;

            if (
                curSelection.startColumn != curSelection.endColumn &&
                curSelection.endColumn == focusedLineStatement.right
            ) {
                // if selected a thing that is at the beginning of a line (usually an identifier) => nav to the beginning of the line
                this.module.editor.monaco.setPosition(
                    new monaco.Position(curPos.lineNumber, focusedLineStatement.right)
                );

                return;
            }

            const tokenAfter = this.getTokenAtStatementColumn(focusedLineStatement, nextColumn);

            if (tokenAfter instanceof ast.NonEditableTkn) {
                // should skip this NonEditableTkn, and move to the next thing after it.

                const tokenAfterAfter = this.getTokenAtStatementColumn(focusedLineStatement, tokenAfter.right);

                if (tokenAfterAfter instanceof ast.Token && tokenAfterAfter.isEmpty) {
                    this.selectCode(tokenAfterAfter);

                } else if (
                    tokenAfterAfter instanceof ast.EditableTextTkn ||
                    tokenAfterAfter instanceof ast.IdentifierTkn
                ) {
                    this.module.editor.monaco.setPosition(new monaco.Position(curPos.lineNumber, tokenAfterAfter.left));

                } else if (tokenAfterAfter != null) {
                    // probably its another expression, but should go to the beginning of it
                    this.module.editor.monaco.setPosition(new monaco.Position(curPos.lineNumber, tokenAfterAfter.left));

                } else {
                    this.module.editor.monaco.setPosition(new monaco.Position(curPos.lineNumber, tokenAfter.right));

                }
            } else if (tokenAfter instanceof ast.Token && tokenAfter.isEmpty) {
                // if char[col + 1] is H => just select H

                this.selectCode(tokenAfter);
            } else if (tokenAfter instanceof ast.EditableTextTkn || tokenAfter instanceof ast.IdentifierTkn) {
                // if char[col + 1] is a literal => go through it

                this.module.editor.monaco.setPosition(new monaco.Position(curPos.lineNumber, tokenAfter.left));
            }
        }

        this.onChange();
    }

    navigateLeft() {
        const curPos = this.module.editor.monaco.getPosition();

        if (this.onBeginningOfLine()) {
            if (curPos.lineNumber > 1) {
                const lineBelow = this.getStatementAtLineNumber(curPos.lineNumber - 1);

                if (lineBelow != null) {
                    this.module.editor.monaco.setPosition(new monaco.Position(lineBelow.lineNumber, lineBelow.right));
                }
            } else return;
        } else {
            const curSelection = this.module.editor.monaco.getSelection();
            const focusedLineStatement = this.getStatementAtLineNumber(curPos.lineNumber);
            let prevColumn = this.module.editor.monaco.getPosition().column - 1;

            if (curSelection.endColumn != curSelection.startColumn) prevColumn = curSelection.startColumn - 1;

            if (curSelection.startColumn != curSelection.endColumn && curPos.column == focusedLineStatement.left) {
                // if selected a thing that is at the beginning of a line (usually an identifier) => nav to the beginning of the line
                this.module.editor.monaco.setPosition(
                    new monaco.Position(curPos.lineNumber, focusedLineStatement.left)
                );

                return;
            }

            const tokenBefore = this.getTokenAtStatementColumn(focusedLineStatement, prevColumn);

            if (tokenBefore instanceof ast.NonEditableTkn) {
                // if char[col - 1] is N => just go to the beginning of N

                const tokenBeforeBefore = this.getTokenAtStatementColumn(focusedLineStatement, tokenBefore.left - 1);

                if (tokenBeforeBefore instanceof ast.Token && tokenBeforeBefore.isEmpty) {
                    this.selectCode(tokenBeforeBefore);

                } else if (
                    tokenBeforeBefore instanceof ast.Token &&
                    (tokenBeforeBefore instanceof ast.EditableTextTkn || tokenBeforeBefore instanceof ast.IdentifierTkn)
                ) {
                    this.module.editor.monaco.setPosition(
                        new monaco.Position(curPos.lineNumber, tokenBeforeBefore.right)
                    );

                } else {
                    this.module.editor.monaco.setPosition(new monaco.Position(curPos.lineNumber, tokenBefore.left));

                }
            } else if (tokenBefore instanceof ast.Token && tokenBefore.isEmpty) {
                // if char[col - 1] is H => just select H

                this.selectCode(tokenBefore);
            } else if (tokenBefore instanceof ast.EditableTextTkn) {
                // if char[col - 1] is a literal => go through it
            }
        }

        this.onChange();
    }

    /**
     * Returns true if the focus is within a text editable token, otherwise, returns false.
     */
    isTextEditable(providedContext?: Context): boolean {
        const context = providedContext ? providedContext : this.getContext();

        return (
            (context.token != null && context.token.isTextEditable) ||
            (context.tokenToLeft != null && context.tokenToLeft.isTextEditable) ||
            (context.tokenToRight != null && context.tokenToRight.isTextEditable)
        );
    }

    /**
     * Returns true if the focus is on the end of a line, otherwise, returns false.
     */
    onEndOfLine(): boolean {
        const curSelection = this.module.editor.monaco.getSelection();

        if (curSelection.startColumn == curSelection.endColumn) {
            const curPosition = curSelection.getStartPosition();
            const focusedLineStatement = this.getStatementAtLineNumber(curPosition.lineNumber);

            if (focusedLineStatement != null && curPosition.column == focusedLineStatement.right) return true;
        }

        return false;
    }

    /**
     * Returns true if the focus is on the beginning of a line, otherwise, returns false.
     */
    onBeginningOfLine(): boolean {
        const curSelection = this.module.editor.monaco.getSelection();

        if (curSelection.startColumn == curSelection.endColumn) {
            const curPosition = curSelection.getStartPosition();
            const focusedLineStatement = this.getStatementAtLineNumber(curPosition.lineNumber);

            if (focusedLineStatement != null && curPosition.column == focusedLineStatement.left) return true;
        }

        return false;
    }

    /**
     * Returns true if a line exists above the focused line, otherwise, returns false.
     */
    existsLineAbove(): boolean {
        const curPos = this.module.editor.monaco.getPosition();

        return curPos.lineNumber > 1;
    }

    /**
     * Returns true if a line exists below the focused line, otherwise, returns false.
     */
    existsLineBelow(): boolean {
        const curPos = this.module.editor.monaco.getPosition();

        return this.getStatementAtLineNumber(curPos.lineNumber + 1) != null;
    }

    /**
     * Returns true if the user is focused on an empty line, otherwise, returns false.
     */
    onEmptyLine(): boolean {
        const curLine = this.getFocusedStatement();

        return curLine instanceof ast.EmptyLineStmt;
    }

<<<<<<< HEAD
    highlightTextEditableHole() {
        const context = this.getContext();

        if (
            context.token &&
            (context.token instanceof ast.IdentifierTkn || context.token instanceof ast.EditableTextTkn)
        ) {
            context.token.notify(ast.CallbackType.focus);
        }
    }
=======
>>>>>>> b3010433

    /**
     * Finds the closest ast.Token to the given column inside the given statement.
     * @param statement the statement to search inside.
     * @param column the given column to search with (usually from current position)
     * @returns the found ast.Token at the given column in which the following condition holds true: token.left <= column < token.right
     */
    private getTokenAtStatementColumn(statement: ast.Statement, column: number): ast.CodeConstruct {
        const tokensStack = new Array<ast.CodeConstruct>();

        for (const token of statement.tokens) tokensStack.unshift(token);

        while (tokensStack.length > 0) {
            const curToken = tokensStack.pop();

            if (column >= curToken.left && column < curToken.right && curToken instanceof ast.Token) return curToken;

            if (curToken instanceof ast.Expression)
                if (curToken.tokens.length > 0) for (let token of curToken.tokens) tokensStack.unshift(token);
                else return curToken;
        }

        return null;
    }

    /**
     * Recursively searches for all of the body and statements that have bodies and looks for the statement (line) with the given lineNumber.
     * @param line the given line number to search for.
     * @returns the ast.Statement object of that line.
     */
    private getStatementAtLineNumber(line: number): ast.Statement {
        const bodyStack = new Array<ast.Statement>();

        for (const stmt of this.module.body) bodyStack.unshift(stmt);

        while (bodyStack.length > 0) {
            const curStmt = bodyStack.pop();

            if (line == curStmt.lineNumber) return curStmt;
            else if (curStmt.hasBody()) {
                for (const stmt of curStmt.body) bodyStack.unshift(stmt);
            }
        }

        return null;
    }

    /**
     * Selects the given code construct.
     * @param code the editor will set its selection to the left and right of this given code.
     */
    private selectCode(code: ast.CodeConstruct) {
        if (code != null) {
            const selection = new monaco.Selection(code.getLineNumber(), code.right, code.getLineNumber(), code.left);

            this.module.editor.monaco.setSelection(selection);
        }
    }

    private getContextFromSelection(statement: ast.Statement, left: number, right: number): Context {
        const context = new Context();
        context.lineStatement = statement;
        const tokensStack = new Array<ast.CodeConstruct>();

        // initialize tokensStack
        for (const token of statement.tokens) tokensStack.unshift(token);

        while (tokensStack.length > 0) {
            const curToken = tokensStack.pop();

            if (curToken.left == left && curToken.right == right) {
                context.selected = true;

                if (curToken instanceof ast.Token) context.token = curToken;
                else if (curToken instanceof ast.Expression) context.expression = curToken;

                return context;
            } else if (curToken instanceof ast.Expression) {
                if (left == curToken.left && right == curToken.right) {
                    context.expression = curToken;
                    context.selected = true;

                    break;
                }

                if (curToken.tokens.length > 0) for (let token of curToken.tokens) tokensStack.unshift(token);
                else {
                    console.warn(
                        `getContextFromSelection(statement: ${statement}, left: ${left}, right: ${right}) -> found expression with no child tokens.`
                    );
                }
            }
        }

        return context;
    }

    private findNonTextualHole(statement: ast.Statement, column: number): ast.Token {
        const tokensStack = new Array<ast.CodeConstruct>();

        for (const token of statement.tokens) tokensStack.unshift(token);

        while (tokensStack.length > 0) {
            const curToken = tokensStack.pop();

            if (
                column == curToken.left &&
                column == curToken.right &&
                (curToken instanceof ast.EditableTextTkn ||
                    curToken instanceof ast.LiteralValExpr ||
                    curToken instanceof ast.IdentifierTkn)
            ) {
                if (curToken instanceof ast.LiteralValExpr && curToken.returns == ast.DataType.Number)
                    return curToken.tokens[0] as ast.Token;
                else if (curToken instanceof ast.EditableTextTkn) return curToken;
                else if (curToken instanceof ast.IdentifierTkn) return curToken;
            }

            if (curToken instanceof ast.Expression)
                if (curToken.tokens.length > 0) for (let token of curToken.tokens) tokensStack.unshift(token);
        }

        return null;
    }

    private getContextFromPosition(statement: ast.Statement, column: number): Context {
        const context = new Context();
        context.lineStatement = statement;
        const tokensStack = new Array<ast.CodeConstruct>();

        // initialize tokensStack
        for (const token of statement.tokens) tokensStack.unshift(token);

        while (tokensStack.length > 0) {
            const curToken = tokensStack.pop();

            if (curToken instanceof ast.Token) {
                // this code assumes that there is no token with an empty text

                if (column == curToken.left) {
                    context.token = this.findNonTextualHole(statement, column);
                    context.tokenToRight = curToken;
                    context.tokenToLeft = this.searchTokenWithCheck(statement, (token) => token.right == column);

                    if (context.tokenToRight != null) {
                        context.expressionToRight = this.getExpression(
                            context.tokenToRight,
                            context.tokenToRight.rootNode.left == column
                        );
                    }
                    if (context.tokenToLeft) {
                        context.expressionToLeft = this.getExpression(
                            context.tokenToLeft,
                            context.tokenToLeft.rootNode.right == column
                        );
                    }

                    context.lineStatement = context.tokenToRight.getParentStatement();

                    break;
                } else if (column == curToken.right) {
                    context.token = this.findNonTextualHole(statement, column);
                    context.tokenToLeft = curToken;
                    context.tokenToRight = this.searchTokenWithCheck(statement, (token) => token.left == column);

                    if (context.tokenToRight != null) {
                        context.expressionToRight = this.getExpression(
                            context.tokenToRight,
                            context.tokenToRight.rootNode.left == column
                        );
                    }
                    if (context.tokenToLeft) {
                        context.expressionToLeft = this.getExpression(
                            context.tokenToLeft,
                            context.tokenToLeft.rootNode.right == column
                        );
                    }
                    context.lineStatement = context.tokenToLeft.getParentStatement();

                    break;
                } else if (column > curToken.left && column < curToken.right) {
                    context.token = curToken;
                    // context.parentExpression = context.token.rootNode as ast.Expression;
                    context.lineStatement = context.token.getParentStatement();

                    break;
                }
            } else if (curToken instanceof ast.Expression) {
                if (curToken.tokens.length > 0) for (let token of curToken.tokens) tokensStack.unshift(token);
                else {
                    console.warn(
                        `getContextFromPosition(statement: ${statement}, column: ${column}) -> found expression with no child tokens.`
                    );
                }
            }
        }

        return context;
    }

    private getExpression(token: ast.Token, check: boolean): ast.Expression {
        if (token.rootNode instanceof ast.Expression && check) return token.rootNode;

        return null;
    }

    /**
     * Searches the tokens tree for a token that matches the passed check() condition.
     */
    private searchTokenWithCheck(statement: ast.Statement, check: (token: ast.Token) => boolean): ast.Token {
        const tokensStack = new Array<ast.CodeConstruct>();

        for (const token of statement.tokens) tokensStack.unshift(token);

        while (tokensStack.length > 0) {
            const curToken = tokensStack.pop();

            if (curToken instanceof ast.Token && check(curToken)) return curToken;

            if (curToken instanceof ast.Expression)
                if (curToken.tokens.length > 0) for (let token of curToken.tokens) tokensStack.unshift(token);
        }

        return null;
    }
}

export class Context {
    // hierarchical levels:

    token?: ast.Token = null;
    tokenToLeft?: ast.Token = null;
    tokenToRight?: ast.Token = null;

    /**
     * Immediate items
     */
    // parentExpression?: ast.Expression = null;
    expression?: ast.Expression = null;
    expressionToLeft?: ast.Expression = null;
    expressionToRight?: ast.Expression = null;

    lineStatement: ast.Statement;

    selected?: boolean = false; //this should not be nullable
    position?: monaco.Position = null;
}

export class UpdatableContext {
    tokenToSelect?: ast.CodeConstruct;
    positionToMove?: monaco.Position;

    constructor(tokenToSelect?: ast.Token, positionToMove?: monaco.Position) {
        this.tokenToSelect = tokenToSelect;
        this.positionToMove = positionToMove;
    }
}<|MERGE_RESOLUTION|>--- conflicted
+++ resolved
@@ -365,20 +365,6 @@
 
         return curLine instanceof ast.EmptyLineStmt;
     }
-
-<<<<<<< HEAD
-    highlightTextEditableHole() {
-        const context = this.getContext();
-
-        if (
-            context.token &&
-            (context.token instanceof ast.IdentifierTkn || context.token instanceof ast.EditableTextTkn)
-        ) {
-            context.token.notify(ast.CallbackType.focus);
-        }
-    }
-=======
->>>>>>> b3010433
 
     /**
      * Finds the closest ast.Token to the given column inside the given statement.
