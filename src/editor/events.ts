import * as ast from "../syntax-tree/ast";
import * as monaco from "monaco-editor";
import { TAB_SPACES } from "../syntax-tree/keywords";
import { ErrorMessage } from "../notification-system/error-msg-generator";
import * as keywords from "../syntax-tree/keywords";
import { BinaryOperator, DataType } from "../syntax-tree/ast";
import { ConstructKeys, Util } from "../utilities/util";

export enum KeyPress {
    // navigation:
    ArrowLeft = "ArrowLeft",
    ArrowRight = "ArrowRight",
    ArrowUp = "ArrowUp",
    ArrowDown = "ArrowDown",

    Home = "Home",
    End = "End",

    // delete:
    Delete = "Delete",
    Backspace = "Backspace",

    // enter:
    Enter = "Enter",

    // for mods:
    V = "v",
    C = "c",
    Z = "z",
    Y = "y",

    //Typing sys
    Plus = "+",
    ForwardSlash = "/",
    Star = "*",
    Minus = "-",
    GreaterThan = ">",
    LessThan = "<",
    Equals = "=",

    Escape = "Escape",
    Space = " ",

    //TODO: Remove later
    P = "p",
}

export enum EditAction {
    Copy, // TODO: NYI: could use default or navigator.clipboard.writeText()
    Paste, // TODO: NYI: check navigator.clipboard.readText()

    Undo,
    Redo,

    MoveCursorLeft,
    MoveCursorRight,
    MoveCursorStart, // TODO: NYI
    MoveCursorEnd, // TODO: NYI

    DeleteNextChar,
    DeletePrevChar,

    DeleteToEnd,
    DeleteToStart,

    SelectLeft,
    SelectRight,
    SelectToStart, // TODO: NYI
    SelectToEnd, // TODO: NYI

    SelectNextToken,
    SelectPrevToken,
    SelectClosestTokenAbove,
    SelectClosestTokenBelow,

    InsertEmptyLine,

    DeleteNextToken,
    DeletePrevToken,

    InsertChar,

    None,

    //typing actions
    CompleteAddition,
    CompleteDivision,
    CompleteMultiplication,
    CompleteSubtraction,

    CompleteIntLiteral,
    CompleteStringLiteral,
    CompleteBoolLiteral,

    //displaying suggestion menu
    DisplayGreaterThanSuggestion,
    DisplayLessThanSuggestion,
    DisplayEqualsSuggestion,

    //suggestion management
    SelectMenuSuggestionBelow,
    SelectMenuSuggestionAbove,
    SelectMenuSuggestion,
    CloseValidInsertMenu,
    OpenValidInsertMenu,
    OpenSubMenu,
    CloseSubMenu,

    //TODO: Remove later (for the continuos menu with categories)
    OpenValidInsertMenuSingleLevel,
}

export class EventHandler {
    module: ast.Module;

    constructor(module: ast.Module) {
        this.module = module;
    }

    getKeyAction(e: KeyboardEvent) {
        const curPos = this.module.editor.monaco.getPosition();
        const inTextEditMode = this.module.focus.isTextEditable();
        const context = this.module.focus.getContext();

        switch (e.key) {
            case KeyPress.ArrowUp:
                if (this.module.menuController.isMenuOpen()) return EditAction.SelectMenuSuggestionAbove;

                return EditAction.SelectClosestTokenAbove;

            case KeyPress.ArrowDown:
                if (this.module.menuController.isMenuOpen()) return EditAction.SelectMenuSuggestionBelow;

                return EditAction.SelectClosestTokenBelow;

            case KeyPress.ArrowLeft:
                if (!inTextEditMode && this.module.menuController.isMenuOpen()) return EditAction.CloseSubMenu;

                if (inTextEditMode) {
                    if (this.module.focus.onEndOrBeginningOfToken()) return EditAction.SelectPrevToken;
                    if (e.shiftKey && e.ctrlKey) return EditAction.SelectToStart;
                    else if (e.shiftKey) return EditAction.SelectLeft;
                    else if (e.ctrlKey) return EditAction.MoveCursorStart;
                    else return EditAction.MoveCursorLeft;
                } else return EditAction.SelectPrevToken;

            case KeyPress.ArrowRight:
                if (!inTextEditMode && this.module.menuController.isMenuOpen()) return EditAction.OpenSubMenu;

                if (inTextEditMode) {
                    if (this.module.focus.onEndOrBeginningOfToken() || (context.token.isEmpty && context.selected)) {
                        return EditAction.SelectNextToken;
                    }

                    if (e.shiftKey && e.ctrlKey) return EditAction.SelectToEnd;
                    else if (e.shiftKey) return EditAction.SelectRight;
                    else if (e.ctrlKey) return EditAction.MoveCursorEnd;
                    else return EditAction.MoveCursorRight;
                } else return EditAction.SelectNextToken;

            case KeyPress.Home:
                if (inTextEditMode) {
                    if (e.shiftKey) return EditAction.SelectToStart;
                    else return EditAction.MoveCursorStart;
                }

                break;

            case KeyPress.End:
                if (inTextEditMode) {
                    if (e.shiftKey) return EditAction.SelectToEnd;
                    else return EditAction.MoveCursorEnd;
                }

                break;

            case KeyPress.Delete:
                if (inTextEditMode) {
                    if (e.ctrlKey) return EditAction.DeleteToEnd;
                    else return EditAction.DeleteNextChar;
                } else return EditAction.DeleteNextToken;

            case KeyPress.Backspace:
                if (inTextEditMode) {
                    if (e.ctrlKey) return EditAction.DeleteToStart;
                    else return EditAction.DeletePrevChar;
                } else return EditAction.DeletePrevToken;

            case KeyPress.Enter:
                if (this.module.menuController.isMenuOpen()) return EditAction.SelectMenuSuggestion;

                const curSelection = this.module.editor.monaco.getSelection();
                const curStatement = this.module.focus.getFocusedStatement();
                const parent = curStatement.rootNode;
                let leftPosToCheck = 1;

                if (parent instanceof ast.Statement && parent.body.length > 0) {
                    // is inside the body of another statement
                    leftPosToCheck = parent.left + TAB_SPACES;
                }

                if (curSelection.startColumn == curSelection.endColumn) {
                    if (curPos.column == leftPosToCheck || curPos.column == curStatement.right)
                        return EditAction.InsertEmptyLine;
                }

                break;

            case KeyPress.Plus:
                if (!inTextEditMode && e.shiftKey && e.key.length == 1) return EditAction.CompleteAddition;

                break;

            case KeyPress.Star:
                if (!inTextEditMode && e.shiftKey && e.key.length == 1) return EditAction.CompleteMultiplication;

                break;

            case KeyPress.Minus:
                if (!inTextEditMode && e.key.length == 1) return EditAction.CompleteSubtraction;

                break;

            case KeyPress.ForwardSlash:
                if (!inTextEditMode && e.key.length == 1) return EditAction.CompleteDivision;

                break;

            case KeyPress.GreaterThan:
                if (!inTextEditMode && e.shiftKey && e.key.length == 1) return EditAction.DisplayGreaterThanSuggestion;

                break;

            case KeyPress.LessThan:
                if (!inTextEditMode && e.shiftKey && e.key.length == 1) return EditAction.DisplayLessThanSuggestion;

                break;

            case KeyPress.Escape:
                if (!inTextEditMode && this.module.menuController.isMenuOpen()) return EditAction.CloseValidInsertMenu;

                break;

            case KeyPress.Equals:
                if (!inTextEditMode && e.key.length == 1) return EditAction.DisplayEqualsSuggestion;

                break;

            case KeyPress.Space:
                if (!inTextEditMode && e.ctrlKey && e.key.length == 1) return EditAction.OpenValidInsertMenu;

                break;

            //TODO: Remove later
            case KeyPress.P:
                if (!inTextEditMode && e.ctrlKey && e.key.length == 1) return EditAction.OpenValidInsertMenuSingleLevel;

                break;

            default:
                if (inTextEditMode) {
                    if (e.key.length == 1) {
                        switch (e.key) {
                            case KeyPress.C:
                                if (e.ctrlKey) return EditAction.Copy;

                                break;

                            case KeyPress.V:
                                if (e.ctrlKey) return EditAction.Paste;

                                break;

                            case KeyPress.Z:
                                if (e.ctrlKey) return EditAction.Undo;

                                break;

                            case KeyPress.Y:
                                if (e.ctrlKey) return EditAction.Redo;

                                break;
                        }

                        return EditAction.InsertChar;
                    }
                } else {
                    if (["1", "2", "3", "4", "5", "6", "7", "8", "9", "0"].indexOf(e.key) > -1) {
                        return EditAction.CompleteIntLiteral;
                    } else if (["t", "f"].indexOf(e.key) > -1) return EditAction.CompleteBoolLiteral;
                    else if (['"'].indexOf(e.key) > -1) return EditAction.CompleteStringLiteral;

                    return EditAction.None;
                }
        }
    }    

    onKeyDown(e) {
        const action = this.getKeyAction(e.browserEvent);
        const selection = this.module.editor.monaco.getSelection();
        let suggestions = [];

        const context = this.module.focus.getContext();

        let focusedNode = this.module.focus.onEmptyLine() ? context.lineStatement : context?.token;
        
        switch (action) {
            case EditAction.InsertEmptyLine: {
                this.module.insertEmptyLine();

                e.preventDefault();
                e.stopPropagation();
                break;
            }

            case EditAction.SelectPrevToken: {
                this.module.focus.navigateLeft();

                e.preventDefault();
                e.stopPropagation();
                break;
            }

            case EditAction.SelectNextToken: {
                this.module.focus.navigateRight();

                e.preventDefault();
                e.stopPropagation();
                break;
            }

            case EditAction.InsertChar: {
                const cursorPos = this.module.editor.monaco.getPosition();
                const selectedText = this.module.editor.monaco.getSelection();                
                const token = this.module.focus.getTextEditableItem();
                let newText = "";

                if (token.getEditableText() == "   ") {
                    const curText = "";
                    newText = curText + e.browserEvent.key;
                } else {
                    const curText = token.getEditableText().split("");
                    curText.splice(
                        cursorPos.column - token.getLeft(),
                        Math.abs(selectedText.startColumn - selectedText.endColumn),
                        e.browserEvent.key
                    );

                    newText = curText.join("");
                }

                // TODO: this.module.focus.isInsideIdentifier()
                if (context.selected && context?.token instanceof ast.IdentifierTkn) {
                    let newNotification = false;

                    /*TODO: Change this to use the new focus.
                     * 
                     * This needs to use whatever code construct is used for the check in the if-statement above.
                     */
                    if (Object.keys(keywords.PythonKeywords).indexOf(newText) > -1) {
                        this.module.notificationSystem.addHoverNotification(
                            context?.token,
                            { identifier: newText },
                            ErrorMessage.identifierIsKeyword
                        );
                        newNotification = true;
                    } else if (Object.keys(keywords.BuiltInFunctions).indexOf(newText) > -1) {
                        this.module.notificationSystem.addHoverNotification(
                            context?.token,
                            { identifier: newText },
                            ErrorMessage.identifierIsBuiltInFunc
                        );

                        newNotification = true;
                    }

<<<<<<< HEAD
                    if (!newNotification && this.module.focusedNode.notification) {
                        /*TODO: Change to use the new focus
                         * 
                         * This needs to use whatever construct is used for the check above. It should not matter whether it is Token, Statement or Expression since
                         * all of those were a possibility before as well.
                         */
                        this.module.notificationSystem.removeNotificationFromConstruct(this.module.focusedNode);
=======
                    if (!newNotification && context?.token.notification) {
                        this.module.notificationSystem.removeNotificationFromConstruct(context?.token);
>>>>>>> 7eea0c55
                    }
                }

                // TODO: check if turns back into an empty hole

                if (token.setEditedText(newText)) {
                    let editRange = new monaco.Range(
                        cursorPos.lineNumber,
                        cursorPos.column,
                        cursorPos.lineNumber,
                        cursorPos.column
                    );

                    if (selectedText.startColumn != selectedText.endColumn) {
                        editRange = new monaco.Range(
                            cursorPos.lineNumber,
                            selectedText.startColumn,
                            cursorPos.lineNumber,
                            selectedText.endColumn
                        );
                    }

                    this.module.editor.executeEdits(editRange, null, e.browserEvent.key);
                }

                e.preventDefault();
                e.stopPropagation();

                break;
            }

            case EditAction.DeletePrevChar:
            case EditAction.DeleteNextChar: {
                const cursorPos = this.module.editor.monaco.getPosition();
                const selectedText = this.module.editor.monaco.getSelection();
                const token = this.module.focus.getTextEditableItem();

                let newText = "";

                // TODO: if it is equal to '   ' => just prevent default

                const curText = token.getEditableText().split("");
                const toDeleteItems =
                    selectedText.startColumn == selectedText.endColumn
                        ? 1
                        : Math.abs(selectedText.startColumn - selectedText.endColumn);

                const toDeletePos = action == EditAction.DeleteNextChar ? 0 : 1;

                curText.splice(
                    Math.min(
                        cursorPos.column - token.getLeft() - toDeletePos,
                        selectedText.startColumn - token.getLeft() - toDeletePos
                    ),
                    toDeleteItems
                );

                newText = curText.join("");
            
                if (context.selected && context?.token instanceof ast.IdentifierTkn) {
                    let newNotification = false;

                    if (Object.keys(keywords.PythonKeywords).indexOf(newText) > -1) {
                         /*TODO: Change this to use the new focus.
                        * 
                        * This needs to use whatever code construct is used for the check in the if-statement above.
                        */
                        this.module.notificationSystem.addHoverNotification(
                            context?.token,
                            { identifier: newText },
                            ErrorMessage.identifierIsKeyword
                        );
                        newNotification = true;
                    } else if (Object.keys(keywords.BuiltInFunctions).indexOf(newText) > -1) {
                        this.module.notificationSystem.addHoverNotification(
                            context?.token,
                            { identifier: newText },
                            ErrorMessage.identifierIsBuiltInFunc
                        );
                        newNotification = true;
                    }

<<<<<<< HEAD
                    if (!newNotification && this.module.focusedNode.notification) {
                        /*TODO: Change to use the new focus
                         * 
                         * This needs to use whatever construct is used for the check above. It should not matter whether it is Token, Statement or Expression since
                         * all of those were a possibility before as well.
                         */
                        this.module.notificationSystem.removeNotificationFromConstruct(this.module.focusedNode);
=======
                    if (!newNotification && context?.token.notification) {
                        this.module.notificationSystem.removeNotificationFromConstruct(context?.token);
>>>>>>> 7eea0c55
                    }
                }

                // TODO: check if turns back into an empty hole

                if (token.setEditedText(newText)) {
                    let editRange = new monaco.Range(
                        cursorPos.lineNumber,
                        cursorPos.column,
                        cursorPos.lineNumber,
                        cursorPos.column
                    );

                    if (selectedText.startColumn != selectedText.endColumn) {
                        editRange = new monaco.Range(
                            cursorPos.lineNumber,
                            selectedText.startColumn,
                            cursorPos.lineNumber,
                            selectedText.endColumn - 1
                        );
                    }

                    this.module.editor.executeEdits(editRange, null, "");
                } else {
                    e.stopPropagation();
                    e.preventDefault();
                }

                break;
            }

            case EditAction.SelectClosestTokenAbove: {
                this.module.focus.navigateUp();

                e.stopPropagation();
                e.preventDefault();

                break;
            }

            case EditAction.SelectClosestTokenBelow: {
				this.module.focus.navigateDown();

                e.stopPropagation();
                e.preventDefault();

                break;
            }

            case EditAction.MoveCursorLeft:
                break;

            case EditAction.MoveCursorRight:
                break;

            case EditAction.SelectLeft:
                break;

            case EditAction.SelectRight:
                break;

            case EditAction.SelectToStart:
                break;

            case EditAction.SelectToEnd:
                break;

            case EditAction.Copy:
                break;

            case EditAction.CompleteAddition:
                this.module.constructCompleter.completeArithmeticConstruct(BinaryOperator.Add);

                e.preventDefault();
                e.stopPropagation();
                break;

            case EditAction.CompleteSubtraction:
                this.module.constructCompleter.completeArithmeticConstruct(BinaryOperator.Subtract);

                e.preventDefault();
                e.stopPropagation();
                break;

            case EditAction.CompleteDivision:
                this.module.constructCompleter.completeArithmeticConstruct(BinaryOperator.Divide);

                e.preventDefault();
                e.stopPropagation();
                break;

            case EditAction.CompleteMultiplication:
                this.module.constructCompleter.completeArithmeticConstruct(BinaryOperator.Multiply);

                e.preventDefault();
                e.stopPropagation();
                break;

            case EditAction.CompleteIntLiteral:
                this.module.constructCompleter.completeLiteralConstruct(DataType.Number);

                e.preventDefault();
                e.stopPropagation();
                break;

            case EditAction.CompleteStringLiteral:
                this.module.constructCompleter.completeLiteralConstruct(DataType.String);

                e.preventDefault();
                e.stopPropagation();
                break;

            case EditAction.CompleteBoolLiteral:
                this.module.constructCompleter.completeBoolLiteralConstruct(e.browserEvent.key === "t" ? 1 : 0);

                e.preventDefault();
                e.stopPropagation();
                break;

            case EditAction.DisplayGreaterThanSuggestion:
<<<<<<< HEAD
                suggestions = [ConstructKeys.GreaterThan, ConstructKeys.GreaterThanOrEqual];

                //TODO: Change focus
                /*
                 * Can be changed to this.module.focus.getFocusedConstruct(), it does not need a particular type of construct (Token, Statement or Expression),
                 * getValidInsertsFromSet() will sort it out.
                 * 
                 * Might need to make some changes to that method to deal with new selections that are possible though. 
                 */
                suggestions = this.module.getValidInsertsFromSet(this.module.focusedNode, suggestions);
                this.module.menuController.buildSingleLevelMenu(
                    suggestions,
                    Util.getInstance(this.module).constructActions,
                    {
                        left: selection.startColumn * this.module.editor.computeCharWidth(),
                        top: selection.startLineNumber * this.module.editor.computeCharHeight(),
                    }
                );
=======
                if(this.module.isAbleToInsertComparator(context)){
                    this.module.menuController.buildSingleLevelMenu(
                        [ConstructKeys.GreaterThan, ConstructKeys.GreaterThanOrEqual],
                        Util.getInstance(this.module).constructActions,
                        {
                            left: selection.startColumn * this.module.editor.computeCharWidth(),
                            top: selection.startLineNumber * this.module.editor.computeCharHeight(),
                        }
                    );
                }
>>>>>>> 7eea0c55

                e.preventDefault();
                e.stopPropagation();
                break;

            case EditAction.DisplayLessThanSuggestion:
<<<<<<< HEAD
                suggestions = [ConstructKeys.LessThan, ConstructKeys.LessThanOrEqual];

                //TODO: Change focus
                /*
                 * Can be changed to this.module.focus.getFocusedConstruct(), it does not need a particular type of construct (Token, Statement or Expression),
                 * getValidInsertsFromSet() will sort it out.
                 */
                suggestions = this.module.getValidInsertsFromSet(this.module.focusedNode, suggestions);

                this.module.menuController.buildSingleLevelMenu(
                    suggestions,
                    Util.getInstance(this.module).constructActions,
                    {
                        left: selection.startColumn * this.module.editor.computeCharWidth(),
                        top: selection.startLineNumber * this.module.editor.computeCharHeight(),
                    }
                );
=======
                if(this.module.isAbleToInsertComparator(context)){
                    this.module.menuController.buildSingleLevelMenu(
                        [ConstructKeys.LessThan, ConstructKeys.LessThanOrEqual],
                        Util.getInstance(this.module).constructActions,
                        {
                            left: selection.startColumn * this.module.editor.computeCharWidth(),
                            top: selection.startLineNumber * this.module.editor.computeCharHeight(),
                        }
                    );
                }
>>>>>>> 7eea0c55

                e.preventDefault();
                e.stopPropagation();
                break;

            case EditAction.DisplayEqualsSuggestion:
                suggestions = [ConstructKeys.Equals, ConstructKeys.NotEquals, ConstructKeys.VariableAssignment];
<<<<<<< HEAD

                //TODO: Change focus
                /*
                 * Can be changed to this.module.focus.getFocusedConstruct(), it does not need a particular type of construct (Token, Statement or Expression),
                 * getValidInsertsFromSet() will sort it out.
                 */
                suggestions = this.module.getValidInsertsFromSet(this.module.focusedNode, suggestions);
=======
                suggestions = this.module.getValidInsertsFromSet(focusedNode, suggestions);
>>>>>>> 7eea0c55

                this.module.menuController.buildSingleLevelMenu(
                    suggestions,
                    Util.getInstance(this.module).constructActions,
                    {
                        left: selection.startColumn * this.module.editor.computeCharWidth(),
                        top: selection.startLineNumber * this.module.editor.computeCharHeight(),
                    }
                );

                e.preventDefault();
                e.stopPropagation();
                break;

            case EditAction.OpenValidInsertMenu:
                if (!this.module.menuController.isMenuOpen()) {
                    this.module.menuController.buildAvailableInsertsMenu(
                        this.module.getAllValidInsertsList(focusedNode),
                        Util.getInstance(this.module).constructActions,
                        {
                            left: selection.startColumn * this.module.editor.computeCharWidth(),
                            top: selection.startLineNumber * this.module.editor.computeCharHeight(),
                        }
                    );
                } else this.module.menuController.removeMenus();

                e.preventDefault();
                e.stopPropagation();
                break;

            //TODO: Remove later
            case EditAction.OpenValidInsertMenuSingleLevel:
                if (!this.module.menuController.isMenuOpen()) {
                    const suggestions = this.module.getAllValidInsertsList(focusedNode);
                    this.module.menuController.buildSingleLevelConstructCategoryMenu(suggestions);
                } else this.module.menuController.removeMenus();

                e.preventDefault();
                e.stopPropagation();
                break;

            case EditAction.SelectMenuSuggestionAbove:
                this.module.menuController.focusOptionAbove();
                
                e.stopPropagation();
                e.preventDefault();
                break;

            case EditAction.SelectMenuSuggestionBelow:
                this.module.menuController.focusOptionBelow();

                e.stopPropagation();
                e.preventDefault();
                break;

            case EditAction.SelectMenuSuggestion:
                this.module.menuController.selectFocusedOption();

                e.stopPropagation();
                e.preventDefault();
                break;

            case EditAction.CloseValidInsertMenu:
                this.module.menuController.removeMenus();

                e.stopPropagation();
                e.preventDefault();
                break;

            case EditAction.OpenSubMenu:
                this.module.menuController.openSubMenu();

                e.stopPropagation();
                e.preventDefault();
                break;

            case EditAction.CloseSubMenu:
                this.module.menuController.closeSubMenu();

                e.stopPropagation();
                e.preventDefault();
                break;

            default:
                e.preventDefault();
                e.stopPropagation();
        }
    }

    onMouseDown(e) {
		this.module.focus.navigatePos(e.target.position);
    }

    onButtonDown(id: string) {
        switch (id) {
            case "add-var-btn":
                if (!(document.getElementById("add-var-btn") as HTMLButtonElement).disabled) {
                    this.module.insert(new ast.VarAssignmentStmt());
                }

                break;

            case "add-print-btn":
                this.module.insert(
                    new ast.FunctionCallStmt(
                        "print",
                        [new ast.Argument(ast.DataType.Any, "item", false)],
                        ast.DataType.Void
                    )
                );

                break;
                
            case "add-randint-btn":
                this.module.insert(
                    new ast.FunctionCallStmt(
                        "randint",
                        [
                            new ast.Argument(ast.DataType.Number, "start", false),
                            new ast.Argument(ast.DataType.Number, "end", false),
                        ],
                        ast.DataType.Number
                    )
                );
                
                break;

            case "add-range-btn":
                this.module.insert(
                    new ast.FunctionCallStmt(
                        "range",
                        [
                            new ast.Argument(ast.DataType.Number, "start", false),
                            new ast.Argument(ast.DataType.Number, "end", false),
                        ],
                        ast.DataType.List
                    )
                );

                break;

            case "add-len-btn":
                this.module.insert(
                    new ast.FunctionCallStmt(
                        "len",
                        [new ast.Argument(ast.DataType.List, "list", false)],
                        ast.DataType.Number
                    )
                );

                break;

            case "add-str-btn":
                this.module.insert(new ast.LiteralValExpr(ast.DataType.String));

                break;

            case "add-num-btn":
                this.module.insert(new ast.LiteralValExpr(ast.DataType.Number));

                break;

            case "add-true-btn":
                this.module.insert(new ast.LiteralValExpr(ast.DataType.Boolean, "True"));

                break;

            case "add-false-btn":
                this.module.insert(new ast.LiteralValExpr(ast.DataType.Boolean, "False"));

                break;

            case "add-bin-add-expr-btn":
                this.module.insert(new ast.BinaryOperatorExpr(ast.BinaryOperator.Add, ast.DataType.Any));

                break;

            case "add-bin-sub-expr-btn":
                this.module.insert(new ast.BinaryOperatorExpr(ast.BinaryOperator.Subtract, ast.DataType.Any));

                break;

            case "add-bin-mul-expr-btn":
                this.module.insert(new ast.BinaryOperatorExpr(ast.BinaryOperator.Multiply, ast.DataType.Any));

                break;

            case "add-bin-div-expr-btn":
                this.module.insert(new ast.BinaryOperatorExpr(ast.BinaryOperator.Divide, ast.DataType.Any));

                break;

            case "add-bin-and-expr-btn":
                this.module.insert(new ast.BinaryBoolOperatorExpr(ast.BoolOperator.And));

                break;

            case "add-bin-or-expr-btn":
                this.module.insert(new ast.BinaryBoolOperatorExpr(ast.BoolOperator.Or));

                break;

            case "add-unary-not-expr-btn":
                this.module.insert(
                    new ast.UnaryOperatorExpr(ast.UnaryOp.Not, ast.DataType.Boolean, ast.DataType.Boolean)
                );

                break;

            case "add-comp-eq-expr-btn":
                this.module.insert(new ast.ComparatorExpr(ast.ComparatorOp.Equal));

                break;

            case "add-comp-neq-expr-btn":
                this.module.insert(new ast.ComparatorExpr(ast.ComparatorOp.NotEqual));

                break;

            case "add-comp-lt-expr-btn":
                this.module.insert(new ast.ComparatorExpr(ast.ComparatorOp.LessThan));

                break;

            case "add-comp-lte-expr-btn":
                this.module.insert(new ast.ComparatorExpr(ast.ComparatorOp.LessThanEqual));

                break;

            case "add-comp-gt-expr-btn":
                this.module.insert(new ast.ComparatorExpr(ast.ComparatorOp.GreaterThan));

                break;

            case "add-comp-gte-expr-btn":
                this.module.insert(new ast.ComparatorExpr(ast.ComparatorOp.GreaterThanEqual));

                break;

            case "add-while-expr-btn":
                this.module.insert(new ast.WhileStatement());

                break;

            case "add-if-expr-btn":
                this.module.insert(new ast.IfStatement());

                break;

            case "add-elif-expr-btn":
                this.module.insert(new ast.ElseStatement(true));

                break;

            case "add-else-expr-btn":
                this.module.insert(new ast.ElseStatement(false));

                break;

            case "add-for-expr-btn":
                this.module.insert(new ast.ForStatement());

                break;

            case "add-list-literal-btn":
                this.module.insert(new ast.ListLiteralExpression());

                break;

            case "add-list-item-btn":
                this.module.insertListItem();

                break;

            case "add-list-append-stmt-btn":
                this.module.insert(
                    new ast.MethodCallStmt("append", [new ast.Argument(ast.DataType.Any, "object", false)])
                );

                break;

            case "add-list-index-btn":
                this.module.insert(new ast.MemberCallStmt(ast.DataType.Any));

                break;

            case "add-split-method-call-btn":
                this.module.insert(
                    new ast.MethodCallExpr(
                        "split",
                        [new ast.Argument(ast.DataType.String, "sep", false)],
                        ast.DataType.List,
                        ast.DataType.String
                    )
                );

                break;

            case "add-join-method-call-btn":
                this.module.insert(
                    new ast.MethodCallExpr(
                        "join",
                        [new ast.Argument(ast.DataType.List, "items", false)],
                        ast.DataType.String,
                        ast.DataType.String
                    )
                );

                break;

            case "add-replace-method-call-btn":
                this.module.insert(
                    new ast.MethodCallExpr(
                        "replace",
                        [
                            new ast.Argument(ast.DataType.String, "old", false),
                            new ast.Argument(ast.DataType.String, "new", false),
                        ],
                        ast.DataType.String,
                        ast.DataType.String
                    )
                );

                break;

            case "add-find-method-call-btn":
                this.module.insert(
                    new ast.MethodCallExpr(
                        "find",
                        [new ast.Argument(ast.DataType.String, "item", false)],
                        ast.DataType.Number,
                        ast.DataType.String
                    )
                );

                break;

            case "add-list-elem-assign-btn":
                this.module.insert(new ast.ListElementAssignment());
                
                break;

            default:
        }
    }

    onMouseMove(e) {
        this.module.editor.mousePosMonaco = e.target.position;
    }

    onDidScrollChange(e) {
        this.module.editor.scrollOffsetTop = e.scrollTop;
    }
}<|MERGE_RESOLUTION|>--- conflicted
+++ resolved
@@ -374,18 +374,8 @@
                         newNotification = true;
                     }
 
-<<<<<<< HEAD
-                    if (!newNotification && this.module.focusedNode.notification) {
-                        /*TODO: Change to use the new focus
-                         * 
-                         * This needs to use whatever construct is used for the check above. It should not matter whether it is Token, Statement or Expression since
-                         * all of those were a possibility before as well.
-                         */
-                        this.module.notificationSystem.removeNotificationFromConstruct(this.module.focusedNode);
-=======
                     if (!newNotification && context?.token.notification) {
                         this.module.notificationSystem.removeNotificationFromConstruct(context?.token);
->>>>>>> 7eea0c55
                     }
                 }
 
@@ -468,18 +458,8 @@
                         newNotification = true;
                     }
 
-<<<<<<< HEAD
-                    if (!newNotification && this.module.focusedNode.notification) {
-                        /*TODO: Change to use the new focus
-                         * 
-                         * This needs to use whatever construct is used for the check above. It should not matter whether it is Token, Statement or Expression since
-                         * all of those were a possibility before as well.
-                         */
-                        this.module.notificationSystem.removeNotificationFromConstruct(this.module.focusedNode);
-=======
                     if (!newNotification && context?.token.notification) {
                         this.module.notificationSystem.removeNotificationFromConstruct(context?.token);
->>>>>>> 7eea0c55
                     }
                 }
 
@@ -600,26 +580,6 @@
                 break;
 
             case EditAction.DisplayGreaterThanSuggestion:
-<<<<<<< HEAD
-                suggestions = [ConstructKeys.GreaterThan, ConstructKeys.GreaterThanOrEqual];
-
-                //TODO: Change focus
-                /*
-                 * Can be changed to this.module.focus.getFocusedConstruct(), it does not need a particular type of construct (Token, Statement or Expression),
-                 * getValidInsertsFromSet() will sort it out.
-                 * 
-                 * Might need to make some changes to that method to deal with new selections that are possible though. 
-                 */
-                suggestions = this.module.getValidInsertsFromSet(this.module.focusedNode, suggestions);
-                this.module.menuController.buildSingleLevelMenu(
-                    suggestions,
-                    Util.getInstance(this.module).constructActions,
-                    {
-                        left: selection.startColumn * this.module.editor.computeCharWidth(),
-                        top: selection.startLineNumber * this.module.editor.computeCharHeight(),
-                    }
-                );
-=======
                 if(this.module.isAbleToInsertComparator(context)){
                     this.module.menuController.buildSingleLevelMenu(
                         [ConstructKeys.GreaterThan, ConstructKeys.GreaterThanOrEqual],
@@ -630,32 +590,12 @@
                         }
                     );
                 }
->>>>>>> 7eea0c55
 
                 e.preventDefault();
                 e.stopPropagation();
                 break;
 
             case EditAction.DisplayLessThanSuggestion:
-<<<<<<< HEAD
-                suggestions = [ConstructKeys.LessThan, ConstructKeys.LessThanOrEqual];
-
-                //TODO: Change focus
-                /*
-                 * Can be changed to this.module.focus.getFocusedConstruct(), it does not need a particular type of construct (Token, Statement or Expression),
-                 * getValidInsertsFromSet() will sort it out.
-                 */
-                suggestions = this.module.getValidInsertsFromSet(this.module.focusedNode, suggestions);
-
-                this.module.menuController.buildSingleLevelMenu(
-                    suggestions,
-                    Util.getInstance(this.module).constructActions,
-                    {
-                        left: selection.startColumn * this.module.editor.computeCharWidth(),
-                        top: selection.startLineNumber * this.module.editor.computeCharHeight(),
-                    }
-                );
-=======
                 if(this.module.isAbleToInsertComparator(context)){
                     this.module.menuController.buildSingleLevelMenu(
                         [ConstructKeys.LessThan, ConstructKeys.LessThanOrEqual],
@@ -666,7 +606,6 @@
                         }
                     );
                 }
->>>>>>> 7eea0c55
 
                 e.preventDefault();
                 e.stopPropagation();
@@ -674,17 +613,7 @@
 
             case EditAction.DisplayEqualsSuggestion:
                 suggestions = [ConstructKeys.Equals, ConstructKeys.NotEquals, ConstructKeys.VariableAssignment];
-<<<<<<< HEAD
-
-                //TODO: Change focus
-                /*
-                 * Can be changed to this.module.focus.getFocusedConstruct(), it does not need a particular type of construct (Token, Statement or Expression),
-                 * getValidInsertsFromSet() will sort it out.
-                 */
-                suggestions = this.module.getValidInsertsFromSet(this.module.focusedNode, suggestions);
-=======
                 suggestions = this.module.getValidInsertsFromSet(focusedNode, suggestions);
->>>>>>> 7eea0c55
 
                 this.module.menuController.buildSingleLevelMenu(
                     suggestions,
