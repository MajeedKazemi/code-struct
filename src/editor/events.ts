--- conflicted
+++ resolved
@@ -79,13 +79,7 @@
 	}
 
 	getKeyAction(e: KeyboardEvent) {
-<<<<<<< HEAD
 		let curPos = this.module.editor.monaco.getPosition();
-		
-=======
-		let curPos = this.module.editor.getPosition();
-
->>>>>>> 8e865c5f
 		// if (this.module.focusedNode == null)
 		// 	this.module.focusedNode = this.locate(curPos);
 
@@ -355,7 +349,7 @@
 				}
 
 				case EditAction.SelectClosestTokenAbove: {
-					let curPos = this.module.editor.getPosition();
+					let curPos = this.module.editor.monaco.getPosition();
 					// TODO: if parentStatement is compound check in its own body's structure as well.
 					let parentStmt = this.module.focusedNode.getParentStatement();
 
@@ -379,7 +373,7 @@
 				}
 
 				case EditAction.SelectClosestTokenBelow: {
-					let curPos = this.module.editor.getPosition();
+					let curPos = this.module.editor.monaco.getPosition();
 					// TODO: if parentStatement is compound check in its own body's structure as well.
 					let parentStmt = this.module.focusedNode.getParentStatement();
 
