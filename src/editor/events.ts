--- conflicted
+++ resolved
@@ -2,15 +2,10 @@
 import * as monaco from 'monaco-editor';
 import { TAB_SPACES } from '../syntax-tree/keywords';
 import * as AST from '../syntax-tree/ast';
-import {ErrorMessage} from '../notification-system/error-msg-generator';
+import { ErrorMessage } from '../notification-system/error-msg-generator';
 import * as keywords from '../syntax-tree/keywords';
-import { ConstructCompleter } from '../typing-system/construct-completer';
-import { BinaryOperator, CodeConstruct, DataType, Statement } from '../syntax-tree/ast';
-<<<<<<< HEAD
-import Hole from './hole';
-=======
+import { BinaryOperator, DataType } from '../syntax-tree/ast';
 import { ConstructKeys, Util } from '../utilities/util';
->>>>>>> 8a321b60
 
 export enum KeyPress {
 	// navigation:
@@ -36,19 +31,19 @@
 	Y = 'y',
 
 	//Typing sys
-	Plus = "+",
-	ForwardSlash = "/",
-	Star = "*",
-	Minus = "-",
-	GreaterThan = ">",
-	LessThan = "<",
-	Equals = "=",
-
-	Escape = "Escape",
-	Space = " ",
+	Plus = '+',
+	ForwardSlash = '/',
+	Star = '*',
+	Minus = '-',
+	GreaterThan = '>',
+	LessThan = '<',
+	Equals = '=',
+
+	Escape = 'Escape',
+	Space = ' ',
 
 	//TODO: Remove later
-	P = "p"
+	P = 'p'
 }
 
 export enum EditAction {
@@ -135,26 +130,26 @@
 	getKeyAction(e: KeyboardEvent) {
 		let curPos = this.module.editor.monaco.getPosition();
 
-		if (this.module.focusedNode == null){
+		if (this.module.focusedNode == null) {
 			this.module.focusedNode = this.module.locateStatementAtLine(curPos.lineNumber);
 		}
 		let inTextEditMode = this.module.focusedNode.isTextEditable;
 
 		switch (e.key) {
 			case KeyPress.ArrowUp:
-				if(this.module.menuController.isMenuOpen()){
+				if (this.module.menuController.isMenuOpen()) {
 					return EditAction.SelectMenuSuggestionAbove;
 				}
 				return EditAction.SelectClosestTokenAbove;
 
 			case KeyPress.ArrowDown:
-				if(this.module.menuController.isMenuOpen()){
+				if (this.module.menuController.isMenuOpen()) {
 					return EditAction.SelectMenuSuggestionBelow;
 				}
 				return EditAction.SelectClosestTokenBelow;
 
 			case KeyPress.ArrowLeft:
-				if(!inTextEditMode && this.module.menuController.isMenuOpen()){
+				if (!inTextEditMode && this.module.menuController.isMenuOpen()) {
 					return EditAction.CloseSubMenu;
 				}
 
@@ -168,7 +163,7 @@
 				} else return EditAction.SelectPrevToken;
 
 			case KeyPress.ArrowRight:
-				if(!inTextEditMode && this.module.menuController.isMenuOpen()){
+				if (!inTextEditMode && this.module.menuController.isMenuOpen()) {
 					return EditAction.OpenSubMenu;
 				}
 
@@ -212,7 +207,7 @@
 				} else return EditAction.DeletePrevToken;
 
 			case KeyPress.Enter:
-				if(this.module.menuController.isMenuOpen()){
+				if (this.module.menuController.isMenuOpen()) {
 					return EditAction.SelectMenuSuggestion;
 				}
 
@@ -231,61 +226,61 @@
 						return EditAction.InsertEmptyLine;
 
 				break;
-			
+
 			case KeyPress.Plus:
-				if(!inTextEditMode && e.shiftKey && e.key.length == 1){
+				if (!inTextEditMode && e.shiftKey && e.key.length == 1) {
 					return EditAction.CompleteAddition;
-				} 
+				}
 				break;
 			case KeyPress.Star:
-				if(!inTextEditMode && e.shiftKey && e.key.length == 1){
+				if (!inTextEditMode && e.shiftKey && e.key.length == 1) {
 					return EditAction.CompleteMultiplication;
-				} 
+				}
 				break;
 			case KeyPress.Minus:
-				if(!inTextEditMode && e.key.length == 1){
+				if (!inTextEditMode && e.key.length == 1) {
 					return EditAction.CompleteSubtraction;
-				} 
+				}
 				break;
 			case KeyPress.ForwardSlash:
-				if(!inTextEditMode && e.key.length == 1){
+				if (!inTextEditMode && e.key.length == 1) {
 					return EditAction.CompleteDivision;
-				} 
+				}
 				break;
 
 			case KeyPress.GreaterThan:
-				if(!inTextEditMode && e.shiftKey && e.key.length == 1){
+				if (!inTextEditMode && e.shiftKey && e.key.length == 1) {
 					return EditAction.DisplayGreaterThanSuggestion;
 				}
 				break;
 
 			case KeyPress.LessThan:
-				if(!inTextEditMode && e.shiftKey && e.key.length == 1){
+				if (!inTextEditMode && e.shiftKey && e.key.length == 1) {
 					return EditAction.DisplayLessThanSuggestion;
 				}
 				break;
 
 			case KeyPress.Escape:
-				if(!inTextEditMode && this.module.menuController.isMenuOpen()){
+				if (!inTextEditMode && this.module.menuController.isMenuOpen()) {
 					return EditAction.CloseValidInsertMenu;
 				}
 				break;
 
 			case KeyPress.Equals:
-				if(!inTextEditMode && e.key.length == 1){
+				if (!inTextEditMode && e.key.length == 1) {
 					return EditAction.DisplayEqualsSuggestion;
 				}
 				break;
 
 			case KeyPress.Space:
-				if(!inTextEditMode &&  e.ctrlKey && e.key.length == 1){
+				if (!inTextEditMode && e.ctrlKey && e.key.length == 1) {
 					return EditAction.OpenValidInsertMenu;
 				}
 				break;
 
 			//TODO: Remove later
 			case KeyPress.P:
-				if(!inTextEditMode &&  e.ctrlKey && e.key.length == 1){
+				if (!inTextEditMode && e.ctrlKey && e.key.length == 1) {
 					return EditAction.OpenValidInsertMenuSingleLevel;
 				}
 				break;
@@ -314,13 +309,11 @@
 						return EditAction.InsertChar;
 					}
 				} else {
-					if(["1", "2", "3", "4", "5", "6", "7", "8", "9", "0"].indexOf(e.key) > -1){
+					if ([ '1', '2', '3', '4', '5', '6', '7', '8', '9', '0' ].indexOf(e.key) > -1) {
 						return EditAction.CompleteIntLiteral;
-					}
-					else if(["t", "f"].indexOf(e.key) > -1){
+					} else if ([ 't', 'f' ].indexOf(e.key) > -1) {
 						return EditAction.CompleteBoolLiteral;
-					}
-					else if(["\""].indexOf(e.key) > -1){
+					} else if ([ '"' ].indexOf(e.key) > -1) {
 						return EditAction.CompleteStringLiteral;
 					}
 					return EditAction.None;
@@ -389,20 +382,27 @@
 					);
 					newText = curText.join('');
 				}
-				
-				if(this.module.focusedNode instanceof ast.IdentifierTkn){
+
+				if (this.module.focusedNode instanceof ast.IdentifierTkn) {
 					let newNotification = false;
 
-					if(Object.keys(keywords.PythonKeywords).indexOf(newText) > -1){
-						this.module.notificationSystem.addHoverNotification(this.module.focusedNode, {identifier: newText}, ErrorMessage.identifierIsKeyword);
+					if (Object.keys(keywords.PythonKeywords).indexOf(newText) > -1) {
+						this.module.notificationSystem.addHoverNotification(
+							this.module.focusedNode,
+							{ identifier: newText },
+							ErrorMessage.identifierIsKeyword
+						);
 						newNotification = true;
-					}
-					else if(Object.keys(keywords.BuiltInFunctions).indexOf(newText) > -1){
-						this.module.notificationSystem.addHoverNotification(this.module.focusedNode, {identifier: newText}, ErrorMessage.identifierIsBuiltInFunc);
+					} else if (Object.keys(keywords.BuiltInFunctions).indexOf(newText) > -1) {
+						this.module.notificationSystem.addHoverNotification(
+							this.module.focusedNode,
+							{ identifier: newText },
+							ErrorMessage.identifierIsBuiltInFunc
+						);
 						newNotification = true;
 					}
 
-					if(!newNotification && this.module.focusedNode.notification){
+					if (!newNotification && this.module.focusedNode.notification) {
 						this.module.notificationSystem.removeNotificationFromConstruct(this.module.focusedNode);
 					}
 				}
@@ -474,19 +474,26 @@
 
 				newText = curText.join('');
 
-				if(this.module.focusedNode instanceof ast.IdentifierTkn){
+				if (this.module.focusedNode instanceof ast.IdentifierTkn) {
 					let newNotification = false;
-					
-					if(Object.keys(keywords.PythonKeywords).indexOf(newText) > -1){
-						this.module.notificationSystem.addHoverNotification(this.module.focusedNode, {identifier: newText}, ErrorMessage.identifierIsKeyword);
+
+					if (Object.keys(keywords.PythonKeywords).indexOf(newText) > -1) {
+						this.module.notificationSystem.addHoverNotification(
+							this.module.focusedNode,
+							{ identifier: newText },
+							ErrorMessage.identifierIsKeyword
+						);
 						newNotification = true;
-					}
-					else if(Object.keys(keywords.BuiltInFunctions).indexOf(newText) > -1){
-						this.module.notificationSystem.addHoverNotification(this.module.focusedNode, {identifier: newText}, ErrorMessage.identifierIsBuiltInFunc);
+					} else if (Object.keys(keywords.BuiltInFunctions).indexOf(newText) > -1) {
+						this.module.notificationSystem.addHoverNotification(
+							this.module.focusedNode,
+							{ identifier: newText },
+							ErrorMessage.identifierIsBuiltInFunc
+						);
 						newNotification = true;
 					}
 
-					if(!newNotification && this.module.focusedNode.notification){
+					if (!newNotification && this.module.focusedNode.notification) {
 						this.module.notificationSystem.removeNotificationFromConstruct(this.module.focusedNode);
 					}
 				}
@@ -610,8 +617,8 @@
 				break;
 
 			case EditAction.CompleteMultiplication:
-				console.log(this.module.editor.holes)
-				console.log(e)
+				console.log(this.module.editor.holes);
+				console.log(e);
 
 				this.module.constructCompleter.completeArithmeticConstruct(BinaryOperator.Multiply);
 
@@ -634,20 +641,22 @@
 				break;
 
 			case EditAction.CompleteBoolLiteral:
-				this.module.constructCompleter.completeBoolLiteralConstruct(e.browserEvent.key === "t" ? 1 : 0);
+				this.module.constructCompleter.completeBoolLiteralConstruct(e.browserEvent.key === 't' ? 1 : 0);
 
 				e.preventDefault();
 				e.stopPropagation();
 				break;
 
 			case EditAction.DisplayGreaterThanSuggestion:
-				suggestions = [ConstructKeys.GreaterThan, ConstructKeys.GreaterThanOrEqual];
+				suggestions = [ ConstructKeys.GreaterThan, ConstructKeys.GreaterThanOrEqual ];
 				suggestions = this.module.getValidInsertsFromSet(this.module.focusedNode, suggestions);
-				this.module.menuController.buildSingleLevelMenu(suggestions, Util.getInstance(this.module).constructActions, 
-																					{
-																						left: selection.startColumn * this.module.editor.computeCharWidth(),
-																						top: selection.startLineNumber * this.module.editor.computeCharHeight()
-				  																	}
+				this.module.menuController.buildSingleLevelMenu(
+					suggestions,
+					Util.getInstance(this.module).constructActions,
+					{
+						left: selection.startColumn * this.module.editor.computeCharWidth(),
+						top: selection.startLineNumber * this.module.editor.computeCharHeight()
+					}
 				);
 
 				e.preventDefault();
@@ -655,14 +664,16 @@
 				break;
 
 			case EditAction.DisplayLessThanSuggestion:
-				suggestions = [ConstructKeys.LessThan, ConstructKeys.LessThanOrEqual];
+				suggestions = [ ConstructKeys.LessThan, ConstructKeys.LessThanOrEqual ];
 				suggestions = this.module.getValidInsertsFromSet(this.module.focusedNode, suggestions);
 
-				this.module.menuController.buildSingleLevelMenu(suggestions, Util.getInstance(this.module).constructActions, 
-																					{
-																						left: selection.startColumn * this.module.editor.computeCharWidth(),
-																						top: selection.startLineNumber * this.module.editor.computeCharHeight()
-																					}
+				this.module.menuController.buildSingleLevelMenu(
+					suggestions,
+					Util.getInstance(this.module).constructActions,
+					{
+						left: selection.startColumn * this.module.editor.computeCharWidth(),
+						top: selection.startLineNumber * this.module.editor.computeCharHeight()
+					}
 				);
 
 				e.preventDefault();
@@ -670,14 +681,16 @@
 				break;
 
 			case EditAction.DisplayEqualsSuggestion:
-				suggestions = [ConstructKeys.Equals, ConstructKeys.NotEquals, ConstructKeys.VariableAssignment];
+				suggestions = [ ConstructKeys.Equals, ConstructKeys.NotEquals, ConstructKeys.VariableAssignment ];
 				suggestions = this.module.getValidInsertsFromSet(this.module.focusedNode, suggestions);
 
-				this.module.menuController.buildSingleLevelMenu(suggestions, Util.getInstance(this.module).constructActions, 
-																					{
-																						left: selection.startColumn * this.module.editor.computeCharWidth(),
-																						top: selection.startLineNumber * this.module.editor.computeCharHeight()
-																					}
+				this.module.menuController.buildSingleLevelMenu(
+					suggestions,
+					Util.getInstance(this.module).constructActions,
+					{
+						left: selection.startColumn * this.module.editor.computeCharWidth(),
+						top: selection.startLineNumber * this.module.editor.computeCharHeight()
+					}
 				);
 
 				e.preventDefault();
@@ -685,13 +698,16 @@
 				break;
 
 			case EditAction.OpenValidInsertMenu:
-				if(!this.module.menuController.isMenuOpen()){
+				if (!this.module.menuController.isMenuOpen()) {
 					this.module.menuController.buildAvailableInsertsMenu(
-						this.module.getAllValidInsertsList(this.module.focusedNode), Util.getInstance(this.module).constructActions,
-						{left: selection.startColumn * this.module.editor.computeCharWidth(), top: selection.startLineNumber * this.module.editor.computeCharHeight()}
-					 );
-				}
-				else{
+						this.module.getAllValidInsertsList(this.module.focusedNode),
+						Util.getInstance(this.module).constructActions,
+						{
+							left: selection.startColumn * this.module.editor.computeCharWidth(),
+							top: selection.startLineNumber * this.module.editor.computeCharHeight()
+						}
+					);
+				} else {
 					this.module.menuController.removeMenus();
 				}
 
@@ -701,11 +717,10 @@
 
 			//TODO: Remove later
 			case EditAction.OpenValidInsertMenuSingleLevel:
-				if(!this.module.menuController.isMenuOpen()){
-					const suggestions = this.module.getAllValidInsertsList(this.module.focusedNode)
+				if (!this.module.menuController.isMenuOpen()) {
+					const suggestions = this.module.getAllValidInsertsList(this.module.focusedNode);
 					this.module.menuController.buildSingleLevelConstructCategoryMenu(suggestions);
-				}
-				else{
+				} else {
 					this.module.menuController.removeMenus();
 				}
 
@@ -718,7 +733,7 @@
 				e.stopPropagation();
 				e.preventDefault();
 				break;
-			
+
 			case EditAction.SelectMenuSuggestionBelow:
 				this.module.menuController.focusOptionBelow();
 				e.stopPropagation();
@@ -762,7 +777,7 @@
 	onButtonDown(id: string) {
 		switch (id) {
 			case 'add-var-btn':
-				if(!(document.getElementById('add-var-btn') as HTMLButtonElement).disabled){
+				if (!(document.getElementById('add-var-btn') as HTMLButtonElement).disabled) {
 					this.module.insert(new AST.VarAssignmentStmt());
 				}
 				break;
@@ -819,7 +834,7 @@
 				break;
 
 			case 'add-true-btn':
-				this.module.insert(new AST.LiteralValExpr(AST.DataType.Boolean , 'True' ));
+				this.module.insert(new AST.LiteralValExpr(AST.DataType.Boolean, 'True'));
 				break;
 
 			case 'add-false-btn':
@@ -851,7 +866,9 @@
 				break;
 
 			case 'add-unary-not-expr-btn':
-				this.module.insert(new AST.UnaryOperatorExpr(AST.UnaryOp.Not, AST.DataType.Boolean,  AST.DataType.Boolean));
+				this.module.insert(
+					new AST.UnaryOperatorExpr(AST.UnaryOp.Not, AST.DataType.Boolean, AST.DataType.Boolean)
+				);
 				break;
 
 			case 'add-comp-eq-expr-btn':
@@ -932,12 +949,12 @@
 
 				varAssignStmt.replaceValue(listExpr);
 
-                this.module.addVariableButtonToToolbox(varAssignStmt);
-                this.module.scope.references.push(new AST.Reference(varAssignStmt, this.module.scope));
-                varAssignStmt.updateButton();
+				this.module.addVariableButtonToToolbox(varAssignStmt);
+				this.module.scope.references.push(new AST.Reference(varAssignStmt, this.module.scope));
+				varAssignStmt.updateButton();
 
 				this.module.insert(varAssignStmt);
-                
+
 				break;
 
 			case 'add-split-method-call-btn':
@@ -988,20 +1005,18 @@
 				break;
 
 			case 'add-list-elem-assign-btn':
-				this.module.insert(
-					new AST.ListElementAssignment()
-				);
+				this.module.insert(new AST.ListElementAssignment());
 				break;
 
 			default:
 		}
 	}
 
-	onMouseMove(e){
+	onMouseMove(e) {
 		this.module.editor.mousePosMonaco = e.target.position;
 	}
 
-	onDidScrollChange(e){
+	onDidScrollChange(e) {
 		this.module.editor.scrollOffsetTop = e.scrollTop;
 	}
 }