--- conflicted
+++ resolved
@@ -537,11 +537,7 @@
         variableController: VariableController
     ): [Reference, InsertionType][] {
         const refs: Reference[] = [];
-<<<<<<< HEAD
         const mappedRefs: [Reference, InsertionType][] = []; //no point of making this a map since we don't have access to the refs whereever this method is used. Otherwise would have to use buttonId or uniqueId as keys into the map.
-=======
-        const mappedRefs: Array<(Reference | InsertionType)[]> = []; //no point of making this a map since we don't have access to the refs wherever this method is used. Otherwise would have to use buttonId or uniqueId as keys into the map.
->>>>>>> cba16670
 
         try {
             if (code instanceof TypedEmptyExpr || code instanceof EmptyLineStmt) {
