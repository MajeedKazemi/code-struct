--- conflicted
+++ resolved
@@ -266,22 +266,16 @@
         return context.expressionToRight != null && context.expressionToRight.returns != DataType.Void;
     }
 
-<<<<<<< HEAD
+    canReplaceHoleWithBinaryOp(providedContext?: Context): boolean {
+        const context = providedContext ? providedContext : this.module.focus.getContext();
+
+        return context.selected && context.token.isEmpty;
+    }
+
     //returns a nested list [[Reference, InsertionType], ...]
     static getValidVariableReferences(code: CodeConstruct): Array<(Reference | InsertionType)[]> {
         const refs: Reference[] = [];
         const mappedRefs: Array<(Reference | InsertionType)[]> = []; //no point of making this a map since we don't have access to the refs whereever this method is used. Otherwise would have to use buttonId or uniqueId as keys into the map.
-=======
-    canReplaceHoleWithBinaryOp(providedContext?: Context): boolean {
-        const context = providedContext ? providedContext : this.module.focus.getContext();
-
-        return context.selected && context.token.isEmpty;
-    }
-
-
-    static getValidVariableReferences(code: CodeConstruct): Reference[] {
-        let refs = [];
->>>>>>> ebc5f4fa
 
         try {
             if (code instanceof TypedEmptyExpr || code instanceof EmptyLineStmt) {
