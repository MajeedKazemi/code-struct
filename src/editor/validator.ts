import Fuse from "fuse.js";
import {
    AssignmentModifier,
    AugmentedAssignmentModifier,
    AutocompleteTkn,
    BinaryOperatorExpr,
    CodeConstruct,
    EditableTextTkn,
    ElseStatement,
    EmptyLineStmt,
    EmptyOperatorTkn,
    Expression,
    FormattedStringCurlyBracketsExpr,
    FormattedStringExpr,
    IdentifierTkn,
    IfStatement,
    ImportStatement,
    ListLiteralExpression,
    LiteralValExpr,
    MethodCallModifier,
    Modifier,
    NonEditableTkn,
    OperatorTkn,
    Statement,
    TypedEmptyExpr,
    ValueOperationExpr,
    VarAssignmentStmt,
    VariableReferenceExpr,
} from "../syntax-tree/ast";
import { Module } from "../syntax-tree/module";
import { Reference } from "../syntax-tree/scope";
import { VariableController } from "../syntax-tree/variable-controller";
import { isImportable } from "../utilities/util";
import {
    arithmeticOps,
    BinaryOperator,
    boolOps,
    comparisonOps,
    DataType,
    InsertionType,
    NumberRegex,
    OperatorCategory,
    UnaryOperator,
} from "./../syntax-tree/consts";
import { EditCodeAction } from "./action-filter";
import { Context } from "./focus";

export class Validator {
    module: Module;

    constructor(module: Module) {
        this.module = module;
    }

    /**
     * determines if the given operator could be replaced with the selected emptyBinaryOperator
     * logic: based on previous op + newly inserted op + left/right operands
     * will not add/change draft modes
     */
    canInsertOp(operator: BinaryOperator | UnaryOperator, providedContext?: Context): boolean {
        const context = providedContext ? providedContext : this.module.focus.getContext();
        const operatorExpr = context.token?.rootNode;

        if (operatorExpr instanceof BinaryOperatorExpr) {
            const leftOperand = operatorExpr.getLeftOperand();
            const rightOperand = operatorExpr.getRightOperand();

            const leftOperandCurType = leftOperand instanceof Expression ? leftOperand.returns : null;
            const rightOperandCurType = rightOperand instanceof Expression ? rightOperand.returns : null;

            if (operatorExpr.operatorCategory === OperatorCategory.Arithmetic) {
                if (leftOperandCurType === DataType.String || rightOperandCurType === DataType.String) {
                    return operator === BinaryOperator.Add;
                } else return arithmeticOps.indexOf(operator) !== -1;
            } else if (operatorExpr.operatorCategory === OperatorCategory.Comparison) {
                return comparisonOps.indexOf(operator) !== -1;
            } else if (operatorExpr.operatorCategory === OperatorCategory.Boolean) {
                return boolOps.indexOf(operator) !== -1;
            }
        }

        return true;
    }

    canSwitchLeftNumToAutocomplete(pressedKey: string, providedContext?: Context): boolean {
        const context = providedContext ? providedContext : this.module.focus.getContext();

        return (
            context.expressionToLeft instanceof LiteralValExpr &&
            !(context.tokenToRight instanceof AutocompleteTkn) &&
            !NumberRegex.test(context.expressionToLeft.getValue() + pressedKey)
        );
    }

    canSwitchRightNumToAutocomplete(pressedKey: string, providedContext?: Context): boolean {
        const context = providedContext ? providedContext : this.module.focus.getContext();

        return (
            context.expressionToRight instanceof LiteralValExpr &&
            !(context.tokenToLeft instanceof AutocompleteTkn) &&
            !NumberRegex.test(context.expressionToRight.getValue() + pressedKey)
        );
    }

    atBeginningOfValOperation(providedContext?: Context): boolean {
        const context = providedContext ? providedContext : this.module.focus.getContext();

        const isCorrectExprType =
            context.expressionToRight instanceof VariableReferenceExpr ||
            context.expressionToRight instanceof LiteralValExpr;

        const hasCorrectRootType =
            context.expressionToRight.rootNode instanceof Modifier ||
            context.expressionToRight.rootNode instanceof VarAssignmentStmt ||
            context.expressionToRight.rootNode instanceof ValueOperationExpr;

        return isCorrectExprType && hasCorrectRootType;
    }

    isAboveElseStatement(providedContext?: Context): boolean {
        const context = providedContext ? providedContext : this.module.focus.getContext();

        return this.getNextSibling(context) instanceof ElseStatement;
    }

    onBeginningOfLine(providedContext?: Context): boolean {
        const context = providedContext ? providedContext : this.module.focus.getContext();

        return context.position.column == context.lineStatement.left;
    }

    /**
     * logic: if next statement is either else or elif => false
     * if prev is either if or elif => return true
     */
    canInsertElseStmtAtCurIndent(providedContext?: Context): boolean {
        const context = providedContext ? providedContext : this.module.focus.getContext();

        const prevStmt = this.getPrevSibling(context);
        const nextStmt = this.getNextSibling(context);

        if (nextStmt instanceof ElseStatement) return false; // either else or elif

        if (prevStmt instanceof IfStatement || (prevStmt instanceof ElseStatement && prevStmt.hasCondition))
            return true;

        return false;
    }

    /**
     * logic: if next statement is either else => false
     * if prev is either if or elif => return true
     */
    canInsertElifStmtAtCurIndent(providedContext?: Context): boolean {
        const context = providedContext ? providedContext : this.module.focus.getContext();
        const prevStmt = this.getPrevSibling(context);

        if (prevStmt instanceof ElseStatement && !prevStmt.hasCondition) return false;

        if (prevStmt instanceof IfStatement || (prevStmt instanceof ElseStatement && prevStmt.hasCondition))
            return true;

        return false;
    }

    /**
     * This function expects that we've tried inserting the else at the current indent
     * before calling this function.
     *
     * logic: returns false if inside else, or the item's root has a sibling before it which was an else,
     * or the item's root has a sibling after it which is either an if or an elif.
     * returns true => within if AND the current body does not have a else/elif sibling afterwards
     * returns true => within elif AND the current body does not have an else sibling afterwards
     */
    canInsertElseStmtAtPrevIndent(providedContext?: Context): boolean {
        const context = providedContext ? providedContext : this.module.focus.getContext();

        const prevStmtOfRoot = this.getPrevSiblingOfRoot(context);
        const nextStmtOfRoot = this.getNextSiblingOfRoot(context);
        const curStmtRoot = context.lineStatement.rootNode as Statement | Module;

        if (
            (curStmtRoot instanceof ElseStatement && !curStmtRoot.hasCondition) ||
            nextStmtOfRoot instanceof ElseStatement ||
            (prevStmtOfRoot instanceof ElseStatement && !prevStmtOfRoot.hasCondition) ||
            context.lineStatement.indexInRoot == 0
        ) {
            // if inside else statement
            // if this item's root has a sibling afterward which is either an else or an elif
            // if this item's root has a sibling before it which was an else
            return false;
        }

        if (curStmtRoot instanceof IfStatement && !(nextStmtOfRoot instanceof ElseStatement)) return true;
        if (
            curStmtRoot instanceof ElseStatement &&
            curStmtRoot.hasCondition &&
            !(nextStmtOfRoot instanceof ElseStatement && !nextStmtOfRoot.hasCondition)
        )
            return true;

        return false;
    }

    /**
     * This function expects that we've tried inserting the elif at the current indent
     * before calling this function.
     *
     * logic: returns false if inside else, or the item's root has a sibling before it which was an else.
     * returns true if current item's root is either an if or an elif.
     */
    canInsertElifStmtAtPrevIndent(providedContext?: Context): boolean {
        const context = providedContext ? providedContext : this.module.focus.getContext();

        const prevStmtOfRoot = this.getPrevSiblingOfRoot(context);
        const curStmtRoot = context.lineStatement.rootNode as Statement | Module;

        if (
            (curStmtRoot instanceof ElseStatement && !curStmtRoot.hasCondition) ||
            (prevStmtOfRoot instanceof ElseStatement && !prevStmtOfRoot.hasCondition) ||
            context.lineStatement.indexInRoot == 0
        ) {
            // if inside else statement
            // if this item's root has a sibling before it which was an else
            return false;
        }

        if (curStmtRoot instanceof IfStatement || (curStmtRoot instanceof ElseStatement && curStmtRoot.hasCondition)) {
            return true;
        }

        return false;
    }

    /**
     * Checks if context.lineStatement is an empty line
     */
    onEmptyLine(providedContext?: Context): boolean {
        const context = providedContext ? providedContext : this.module.focus.getContext();

        return context.lineStatement instanceof EmptyLineStmt;
    }

    /**
     * logic: checks if at the end of an editable text
     * OR selected an empty editable text / identifier
     * OR right before an editable item and need to select it
     */
    canMoveToNextTokenAtTextEditable(providedContext?: Context): boolean {
        const context = providedContext ? providedContext : this.module.focus.getContext();

        return (
            ((context.tokenToRight instanceof IdentifierTkn || context.tokenToRight instanceof EditableTextTkn) &&
                context.tokenToRight.isEmpty) ||
            context.tokenToLeft instanceof EditableTextTkn ||
            context.tokenToLeft instanceof IdentifierTkn ||
            (context.token?.isEmpty && context.selected)
        );
    }

    /**
     * logic: checks if at the beginning of an editable text
     * OR selected an empty editable text / identifier
     */
    canMoveToPrevTokenAtTextEditable(providedContext?: Context): boolean {
        const context = providedContext ? providedContext : this.module.focus.getContext();

        return (
            (context.tokenToLeft instanceof IdentifierTkn && context.tokenToRight.isEmpty) ||
            context.tokenToRight instanceof EditableTextTkn ||
            context.tokenToRight instanceof IdentifierTkn ||
            (context.token?.isEmpty && context.selected)
        );
    }

    canInsertEmptyLine(providedContext?: Context): boolean {
        const context = providedContext ? providedContext : this.module.focus.getContext();
        const curPosition = this.module.editor.monaco.getPosition();

        return (
            !context.selected &&
            (curPosition.column == context.lineStatement.left || curPosition.column == context.lineStatement.right)
        );
    }

    /**
     * logic: checks if currently at an empty line.
     * AND is not the only line of the body of a compound statement or Module.
     * AND is not the last line (in the Module or in a compound statement)
     */
    canDeleteCurLine(providedContext?: Context): boolean {
        const context = providedContext ? providedContext : this.module.focus.getContext();

        if (context.lineStatement instanceof EmptyLineStmt) {
            return (
                (context.lineStatement.rootNode instanceof Statement ||
                    context.lineStatement.rootNode instanceof Module) &&
                context.lineStatement.rootNode.body.length != 1 &&
                context.lineStatement.indexInRoot != context.lineStatement.rootNode.body.length - 1
            );
        }

        return false;
    }

    canBackspaceCurEmptyLine(providedContext?: Context): boolean {
        const context = providedContext ? providedContext : this.module.focus.getContext();

        if (context.lineStatement instanceof EmptyLineStmt) {
            return (
                (context.lineStatement.rootNode instanceof Statement ||
                    context.lineStatement.rootNode instanceof Module) &&
                context.lineStatement.rootNode.body.length != 1 &&
                context.lineStatement.lineNumber != 1
            );
        }

        return false;
    }

    /**
     * logic: checks if the above line is an empty line.
     * AND should be at the beginning of the line.
     */
    canDeletePrevLine(providedContext?: Context): boolean {
        const context = providedContext ? providedContext : this.module.focus.getContext();
        const curPosition = this.module.editor.monaco.getPosition();

        return curPosition.column == context.lineStatement.left && this.getLineAbove() instanceof EmptyLineStmt;
    }

    /**
     * logic: checks if at the beginning of a statement, and not text editable.
     * the statement must NOT have a body
     */
    canDeleteNextStatement(providedContext?: Context): boolean {
        const context = providedContext ? providedContext : this.module.focus.getContext();

        if (
            !(context.lineStatement instanceof EmptyLineStmt) &&
            this.module.focus.onBeginningOfLine() &&
            !context.lineStatement.hasBody()
        ) {
            if (this.module.focus.isTextEditable(providedContext)) {
                if (context.tokenToRight.isEmpty) return true;
                else return false;
            } else return true;
        }

        return false;
    }

    /**
     * logic: checks if at the beginning of a statement, and not text editable.
     * the statement must have a body
     */
    canDeleteNextMultilineStatement(providedContext?: Context): boolean {
        const context = providedContext ? providedContext : this.module.focus.getContext();

        if (
            !(context.lineStatement instanceof EmptyLineStmt) &&
            this.module.focus.onBeginningOfLine() &&
            context.lineStatement.hasBody()
        ) {
            if (this.module.focus.isTextEditable(providedContext)) {
                if (context.tokenToRight.isEmpty) return true;
                else return false;
            } else return true;
        }

        return false;
    }

    /**
     * logic: checks if at the beginning of a multiline statement
     */
    canMoveLeftOnEmptyMultilineStatement(providedContext?: Context): boolean {
        const context = providedContext ? providedContext : this.module.focus.getContext();

        return (
            context.lineStatement instanceof EmptyLineStmt &&
            context.lineStatement.indexInRoot == 0 &&
            context.lineStatement.rootNode instanceof Statement
        );
    }

    /**
     * logic: checks if token is not null AND atEmptyExpressionHole
     */
    isTknEmpty(providedContext?: Context): boolean {
        const context = providedContext ? providedContext : this.module.focus.getContext();

        if (context.token === null) return false;
        if (!this.atEmptyExpressionHole) return false;

        return true;
    }

    /**
     * logic: checks if rootNode is instanceof AugmentedAssignmentModifier
     */
    isAugmentedAssignmentModifierStatement(providedContext?: Context): boolean {
        const context = providedContext ? providedContext : this.module.focus.getContext();
        const rootNode = context.token.rootNode;

        if (rootNode instanceof AugmentedAssignmentModifier) {
            return true;
        }

        return false;
    }

    /**
<<<<<<< HEAD
     * logic: checks if rootNode is instanceof MethodCallModifier
     */
    isMethodCallModifierStatement(providedContext?: Context): boolean {
        const context = providedContext ? providedContext : this.module.focus.getContext();
        const rootNode = context.token.rootNode;

        if (rootNode instanceof MethodCallModifier) {
            return true;
        }

        return false;
    }

    /**
     * logic: checks if Statement body is empty and if all tokens of Statement are empty
     */
    canDeleteStatement(providedContext?: Context): boolean {
        const context = providedContext ? providedContext : this.module.focus.getContext();
        const rootNode = context.token.rootNode as Statement;
=======
     * logic: checks if Statement body is empty and if all tokens of Statement are empty
     */
    canDeleteStatement(providedContext?: Context): boolean {
        const context = providedContext ? providedContext : this.module.focus.getContext();
        const rootNode = context.token.rootNode as Statement;

        for (let i = 0; i < rootNode.tokens.length; i++) {
            if (
                !(rootNode.tokens[i] instanceof TypedEmptyExpr) &&
                !(rootNode.tokens[i] instanceof NonEditableTkn) &&
                !(rootNode.tokens[i] instanceof IdentifierTkn)
            )
                return false;
        }

        if (rootNode.hasBody()) {
            for (let i = 0; i < rootNode.body.length; i++) {
                if (!(rootNode.body[i] instanceof EmptyLineStmt)) return false;
            }
        }

        return true;
    }

    /**
     * logic: checks if all tokens of Expression are empty
     */
    canDeleteExpression(providedContext?: Context): boolean {
        const context = providedContext ? providedContext : this.module.focus.getContext();
        const rootNode = context.token.rootNode as Expression;
>>>>>>> 15fc6e65

        for (let i = 0; i < rootNode.tokens.length; i++) {
            if (
                !(rootNode.tokens[i] instanceof TypedEmptyExpr) &&
                !(rootNode.tokens[i] instanceof NonEditableTkn) &&
<<<<<<< HEAD
                !(rootNode.tokens[i] instanceof IdentifierTkn)
            )
                return false;
        }

        if (rootNode.hasBody()) {
            for (let i = 0; i < rootNode.body.length; i++) {
                if (!(rootNode.body[i] instanceof EmptyLineStmt)) return false;
            }
=======
                !(rootNode.tokens[i] instanceof OperatorTkn)
            )
                return false;
>>>>>>> 15fc6e65
        }

        return true;
    }

<<<<<<< HEAD
    /**
     * logic: checks if all tokens of Expression are empty
     */
    canDeleteExpression(providedContext?: Context): boolean {
        const context = providedContext ? providedContext : this.module.focus.getContext();
        const rootNode = context.token.rootNode as Expression;

        for (let i = 0; i < rootNode.tokens.length; i++) {
            if (
                !(rootNode.tokens[i] instanceof TypedEmptyExpr) &&
                !(rootNode.tokens[i] instanceof NonEditableTkn) &&
                !(rootNode.tokens[i] instanceof OperatorTkn)
            )
                return false;
        }

        return true;
    }

=======
>>>>>>> 15fc6e65
    /**
     *
     * logic: checks if at the end of a statement, and not text editable.
     * AND does not have a body.
     * AND prev item is not an expression that could be deleted by it self.
     */
    canDeletePrevStatement(providedContext?: Context): boolean {
        const context = providedContext ? providedContext : this.module.focus.getContext();

        if (
            !(context.lineStatement instanceof EmptyLineStmt) &&
            !context.lineStatement?.hasBody() &&
            this.module.focus.onEndOfLine() &&
            !this.module.focus.isTextEditable(providedContext)
        ) {
            if (context.expressionToLeft != null) return false;

            return true;
        }

        return false;
    }

    /**
     * logic: checks if at the end of a statement, and not text editable.
     * AND prev item is not an expression that could be deleted by it self.
     */
    canDeletePrevMultiLineStatement(providedContext?: Context): boolean {
        const context = providedContext ? providedContext : this.module.focus.getContext();

        if (
            !(context.lineStatement instanceof EmptyLineStmt) &&
            this.module.focus.onEndOfLine() &&
            !this.module.focus.isTextEditable(providedContext)
        ) {
            if (context.expressionToLeft != null) return false;

            return true;
        }

        return false;
    }

    canDeletePrevFStringCurlyBrackets(providedContext?: Context): boolean {
        const context = providedContext ? providedContext : this.module.focus.getContext();

        // "print(f'{}|')"
        return context.expressionToLeft instanceof FormattedStringCurlyBracketsExpr;
    }

    canDeleteNextFStringCurlyBrackets(providedContext?: Context): boolean {
        const context = providedContext ? providedContext : this.module.focus.getContext();

        // "print(f'|{}')"
        return context.expressionToRight instanceof FormattedStringCurlyBracketsExpr;
    }

    canDeleteSelectedFStringCurlyBrackets(providedContext?: Context): boolean {
        const context = providedContext ? providedContext : this.module.focus.getContext();

        return (
            context.token instanceof TypedEmptyExpr &&
            context.token.rootNode instanceof FormattedStringCurlyBracketsExpr
        );
    }

    canDeleteStringLiteral(providedContext?: Context): boolean {
        const context = providedContext ? providedContext : this.module.focus.getContext();

        return (
            (context.tokenToLeft?.text == '"' || context.tokenToLeft?.text == "'") &&
            (context.tokenToRight?.text == '"' || context.tokenToRight?.text == "'")
        );
    }

    /**
     * logic: checks if at the beginning of an expression, and not at the beginning of a line (statement)
     */
    canDeleteNextToken(providedContext?: Context): boolean {
        const context = providedContext ? providedContext : this.module.focus.getContext();

        return (
            !this.module.focus.onBeginningOfLine() &&
            context.expressionToRight != null &&
            !this.module.focus.isTextEditable(providedContext)
        );
    }

    /**
     * logic: checks if at the end of an expression
     */
    canDeletePrevToken(providedContext?: Context): boolean {
        const context = providedContext ? providedContext : this.module.focus.getContext();

        return context.expressionToLeft != null && !this.module.focus.isTextEditable(providedContext);
    }

    shouldDeleteVarAssignmentOnHole(providedContext?: Context): boolean {
        const context = providedContext ? providedContext : this.module.focus.getContext();

        if (context.token instanceof TypedEmptyExpr && context.selected) {
            const root = context.token.rootNode;

            if (root instanceof VarAssignmentStmt) {
                return true; // this.module.variableController.isVarStmtReassignment(root, this.module);
            }
        }

        return false;
    }

    shouldDeleteHole(providedContext?: Context): boolean {
        const context = providedContext ? providedContext : this.module.focus.getContext();

        if (context.token instanceof TypedEmptyExpr && context.selected) {
            const root = context.token.rootNode;

            if (root instanceof AugmentedAssignmentModifier || root instanceof AssignmentModifier) return true;
        }

        return false;
    }

    canIndentBackIfStatement(providedContext?: Context): boolean {
        const context = providedContext ? providedContext : this.module.focus.getContext();

        if (
            this.module.focus.onBeginningOfLine() &&
            context.lineStatement.rootNode instanceof Statement &&
            context.lineStatement.rootNode.hasBody() &&
            context.lineStatement instanceof IfStatement &&
            !(this.getNextSiblingOfRoot() instanceof ElseStatement) &&
            !this.canDeletePrevLine(context)
        ) {
            const rootsBody = context.lineStatement.rootNode.body;

            if (rootsBody.length != 1) {
                for (let i = context.lineStatement.indexInRoot + 1; i < rootsBody.length; i++) {
                    if (!(rootsBody[i] instanceof ElseStatement)) return false;
                }
            }

            return true;
        }

        return false;
    }

    isAboveLineIndentedForward(providedContext?: Context): boolean {
        const context = providedContext ? providedContext : this.module.focus.getContext();

        if (context.lineStatement.lineNumber > 2) {
            const lineAbove = this.module.focus.getStatementAtLineNumber(context.lineStatement.lineNumber - 1);

            return context.lineStatement.left < lineAbove.left;
        }
    }

    canIndentForwardIfStatement(providedContext?: Context): boolean {
        const context = providedContext ? providedContext : this.module.focus.getContext();

        return (
            this.module.focus.onBeginningOfLine() &&
            this.isAboveLineIndentedForward() &&
            context.lineStatement instanceof IfStatement
        );
    }

    /**
     * logic:
     * checks if at the beginning of a line
     * AND if it is inside the body of another statement
     * AND if it is the last line of that body
     * AND if the above line is not an empty line
     * AND if it is not the only line of that body
     */
    canIndentBack(providedContext?: Context): boolean {
        const context = providedContext ? providedContext : this.module.focus.getContext();

        if (
            this.module.focus.onBeginningOfLine() &&
            context.lineStatement.rootNode instanceof Statement &&
            !(context.lineStatement instanceof ElseStatement) &&
            !(context.lineStatement instanceof IfStatement) &&
            !(this.getNextSiblingOfRoot(context) instanceof ElseStatement) &&
            context.lineStatement.rootNode.hasBody()
        ) {
            const rootsBody = context.lineStatement.rootNode.body;

            return (
                !this.canDeletePrevLine(context) &&
                rootsBody.length != 1 &&
                context.lineStatement.indexInRoot == rootsBody.length - 1
            );
        }

        return false;
    }

    /**
     * logic:
     * checks if at the beginning of an empty line
     * AND if it is inside the body of another statement
     * AND if every other line after this line is an empty line
     * AND if the above line is not an empty line
     * AND if it is not the only line of that body
     */
    canDeleteBackMultiEmptyLines(providedContext?: Context): boolean {
        const context = providedContext ? providedContext : this.module.focus.getContext();

        if (
            context.lineStatement instanceof EmptyLineStmt &&
            context.lineStatement.rootNode instanceof Statement &&
            context.lineStatement.rootNode.hasBody() &&
            !(this.getNextSiblingOfRoot(context) instanceof ElseStatement)
        ) {
            const rootsBody = context.lineStatement.rootNode.body;
            let onlyEmptyLines = true;

            for (let i = context.lineStatement.indexInRoot + 1; i < rootsBody.length; i++) {
                if (!(rootsBody[i] instanceof EmptyLineStmt)) {
                    onlyEmptyLines = false;

                    break;
                }
            }

            return onlyEmptyLines && context.lineStatement.indexInRoot != 0;
        }

        return false;
    }

    /**
     * logic:
     * checks if at the beginning of a line
     * AND if the above line is an indented line.
     */
    canIndentForward(providedContext?: Context): boolean {
        const context = providedContext ? providedContext : this.module.focus.getContext();

        return (
            this.module.focus.onBeginningOfLine() &&
            !(context.lineStatement instanceof ElseStatement) &&
            !(context.lineStatement instanceof IfStatement) &&
            this.isAboveLineIndentedForward()
        );
    }

    canInsertEmptyList(providedContext?: Context): boolean {
        const context = providedContext ? providedContext : this.module.focus.getContext();

        return (
            context.token instanceof TypedEmptyExpr &&
            context.token.isEmpty &&
            (context.token.type.indexOf(DataType.Any) >= 0 || context.token.type.indexOf(DataType.AnyList) >= 0)
        );
    }

    canDeleteListItemToLeft(providedContext?: Context): boolean {
        const context = providedContext ? providedContext : this.module.focus.getContext();

        if (context.selected && context.token != null && context.token.rootNode instanceof ListLiteralExpression) {
            const itemBefore = context.token.rootNode.tokens[context.token.indexInRoot - 1];

            // [---, |---|] [---, "123", |---|] [---, |---|, 123]
            if (itemBefore instanceof NonEditableTkn && itemBefore.text == ", ") return true;
        }

        return false;
    }

    canDeleteListItemToRight(providedContext?: Context): boolean {
        const context = providedContext ? providedContext : this.module.focus.getContext();

        if (
            context.selected &&
            context.token != null &&
            context.token.rootNode instanceof ListLiteralExpression &&
            context.token.rootNode.tokens.length != 3
        ) {
            const itemBefore = context.token.rootNode.tokens[context.token.indexInRoot - 1];

            // [|---|, ---] [|---|, "123"] [|---|, ---, 123]
            if (itemBefore instanceof NonEditableTkn && itemBefore.text == "[") return true;
        }

        return false;
    }

    canAddListItemToRight(providedContext?: Context): boolean {
        const context = providedContext ? providedContext : this.module.focus.getContext();

        // [asd|] [asd, fgh|] [asd|, fgh] => , ---
        return (
            context?.tokenToRight instanceof NonEditableTkn &&
            context?.tokenToRight?.rootNode instanceof ListLiteralExpression &&
            (context?.tokenToRight?.text == "]" || context?.tokenToRight?.text == ", ")
        );
    }

    canAddListItemToLeft(providedContext?: Context): boolean {
        const context = providedContext ? providedContext : this.module.focus.getContext();

        // [|asd] [|asd, fgh] [asd, |fgh] => ---,

        return (
            context?.tokenToLeft instanceof NonEditableTkn &&
            context?.tokenToLeft?.rootNode instanceof ListLiteralExpression &&
            (context?.tokenToLeft?.text == "[" || context?.tokenToLeft?.text == ", ")
        );
    }

    atRightOfExpression(providedContext?: Context): boolean {
        const context = providedContext ? providedContext : this.module.focus.getContext();

        return (
            !this.insideFormattedString(context) &&
            context?.expressionToLeft != null &&
            context?.expressionToLeft?.returns != null &&
            context?.expressionToLeft?.returns != DataType.Void
        );
    }

    atLeftOfExpression(providedContext?: Context): boolean {
        const context = providedContext ? providedContext : this.module.focus.getContext();

        return (
            !this.insideFormattedString(context) &&
            context?.expressionToRight != null &&
            context?.expressionToRight?.returns != null &&
            context?.expressionToRight?.returns != DataType.Void
        );
    }

    atEmptyExpressionHole(providedContext?: Context): boolean {
        const context = providedContext ? providedContext : this.module.focus.getContext();

        return context.selected && context?.token?.isEmpty && context.token instanceof TypedEmptyExpr;
    }

    atEmptyOperatorTkn(providedContext?: Context): boolean {
        const context = providedContext ? providedContext : this.module.focus.getContext();

        return context.selected && context?.token?.isEmpty && context.token instanceof EmptyOperatorTkn;
    }

    insideFormattedString(providedContext?: Context): boolean {
        const context = providedContext ? providedContext : this.module.focus.getContext();

        return (
            context.token?.rootNode instanceof FormattedStringExpr ||
            context.tokenToLeft?.rootNode instanceof FormattedStringExpr ||
            context.tokenToRight?.rootNode instanceof FormattedStringExpr
        );
    }

    canInsertFormattedString(providedContext?: Context): boolean {
        const context = providedContext ? providedContext : this.module.focus.getContext();

        return (
            context.selected &&
            context?.token?.isEmpty &&
            context.token instanceof TypedEmptyExpr &&
            !(context.token.rootNode instanceof FormattedStringCurlyBracketsExpr)
        );
    }

    canConvertAutocompleteToString(providedContext?: Context): boolean {
        const context = providedContext ? providedContext : this.module.focus.getContext();

        return (
            context.tokenToRight instanceof AutocompleteTkn && context.tokenToRight.left != context.lineStatement.left
        );
    }

    private getPrevSibling(providedContext?: Context): Statement {
        const context = providedContext ? providedContext : this.module.focus.getContext();

        return this.getStatementInBody(
            context?.lineStatement?.rootNode as Statement | Module,
            context?.lineStatement?.indexInRoot - 1
        );
    }

    private getNextSibling(providedContext?: Context): Statement {
        const context = providedContext ? providedContext : this.module.focus.getContext();

        return this.getStatementInBody(
            context?.lineStatement?.rootNode as Statement | Module,
            context?.lineStatement?.indexInRoot + 1
        );
    }

    private getNextSiblingOfRoot(providedContext?: Context): Statement {
        const context = providedContext ? providedContext : this.module.focus.getContext();
        const curRoot = context?.lineStatement?.rootNode;

        if (curRoot instanceof Statement) {
            return this.getStatementInBody(curRoot.rootNode as Statement | Module, curRoot.indexInRoot + 1);
        }

        return null;
    }

    private getPrevSiblingOfRoot(providedContext?: Context): Statement {
        const context = providedContext ? providedContext : this.module.focus.getContext();
        const curRoot = context?.lineStatement?.rootNode;

        if (curRoot instanceof Statement) {
            return this.getStatementInBody(curRoot.rootNode as Statement | Module, curRoot.indexInRoot - 1);
        }

        return null;
    }

    private getStatementInBody(bodyContainer: Statement | Module, index: number): Statement {
        if (index >= 0 && index < bodyContainer.body.length) {
            return bodyContainer.body[index];
        }

        return null;
    }

    private getLineBelow(providedContext?: Context): Statement {
        const context = providedContext ? providedContext : this.module.focus.getContext();

        return this.module.focus.getStatementAtLineNumber(context?.lineStatement?.lineNumber + 1);
    }

    private getLineAbove(providedContext?: Context): Statement {
        const context = providedContext ? providedContext : this.module.focus.getContext();

        const curLineNumber = context?.lineStatement?.lineNumber;

        if (curLineNumber > 1) return this.module.focus.getStatementAtLineNumber(curLineNumber - 1);

        return null;
    }

    //returns a nested list [[Reference, InsertionType], ...]
    static getValidVariableReferences(
        code: CodeConstruct,
        variableController: VariableController
    ): [Reference, InsertionType][] {
        const refs: Reference[] = [];
        const mappedRefs: [Reference, InsertionType][] = []; //no point of making this a map since we don't have access to the refs whereever this method is used. Otherwise would have to use buttonId or uniqueId as keys into the map.

        try {
            if (code instanceof TypedEmptyExpr || code instanceof EmptyLineStmt) {
                let scope =
                    code instanceof TypedEmptyExpr ? code.getParentStatement()?.scope : (code.rootNode as Module).scope; //line that contains "code"
                let currRootNode = code.rootNode;

                while (!scope) {
                    if (!(currRootNode instanceof Module)) {
                        if (currRootNode.getParentStatement()?.hasScope()) {
                            scope = currRootNode.getParentStatement().scope;
                        } else if (currRootNode.rootNode instanceof Statement) {
                            currRootNode = currRootNode.rootNode;
                        } else if (currRootNode.rootNode instanceof Module) {
                            scope = currRootNode.rootNode.scope;
                        }
                    } else {
                        break;
                    }
                }

                refs.push(...scope.getValidReferences(code.getSelection().startLineNumber));

                for (const ref of refs) {
                    if (ref.statement instanceof VarAssignmentStmt) {
                        if (code instanceof TypedEmptyExpr) {
                            if (
                                code.type.indexOf(
                                    variableController.getVariableTypeNearLine(
                                        scope,
                                        code.getLineNumber(),
                                        ref.statement.getIdentifier()
                                    )
                                ) > -1 ||
                                code.type.indexOf(DataType.Any) > -1
                            ) {
                                mappedRefs.push([ref, InsertionType.Valid]);
                            } else {
                                mappedRefs.push([ref, InsertionType.DraftMode]);
                            }
                        } else if (code instanceof EmptyLineStmt) {
                            //all variables can become var = --- so allow all of them to trigger draft mode
                            mappedRefs.push([ref, InsertionType.DraftMode]);
                        }
                    }
                }
            }
        } catch (e) {
            console.error("Unable to get valid variable references for " + code + "\n\n" + e);
        } finally {
            return mappedRefs;
        }
    }

    static matchEditCodeAction(
        searchString: string,
        possibilities: EditCodeAction[],
        searchKeys: string[]
    ): Fuse.FuseResult<EditCodeAction>[] {
        const options = {
            includeScore: true,
            includeMatches: true,
            shouldSort: true,
            findAllMatches: true,
            threshold: 0.5,
            keys: searchKeys,
        };
        const fuse = new Fuse(possibilities, options);

        return fuse.search(searchString);
    }

    validateImports(stmts?: ImportStatement[]) {
        if (!stmts) {
            stmts = this.module.getAllImportStmts();
        }
        this.module.performActionOnBFS((code: CodeConstruct) => {
            if (isImportable(code) && code.requiresImport()) {
                const importStatus = code.validateImportFromImportList(stmts);

                //This check is required otherwise it won't compile. In practice, it will always be a Statement becuase tokens are not importables
                if (code instanceof Statement) {
                    if (importStatus && code.draftModeEnabled) {
                        this.module.closeConstructDraftRecord(code);
                    } else if (!importStatus && !code.draftModeEnabled) {
                        this.module.openImportDraftMode(code);
                    }
                }
            }
        });
    }
}<|MERGE_RESOLUTION|>--- conflicted
+++ resolved
@@ -1,4 +1,5 @@
 import Fuse from "fuse.js";
+
 import {
     AssignmentModifier,
     AugmentedAssignmentModifier,
@@ -411,7 +412,6 @@
     }
 
     /**
-<<<<<<< HEAD
      * logic: checks if rootNode is instanceof MethodCallModifier
      */
     isMethodCallModifierStatement(providedContext?: Context): boolean {
@@ -426,12 +426,6 @@
     }
 
     /**
-     * logic: checks if Statement body is empty and if all tokens of Statement are empty
-     */
-    canDeleteStatement(providedContext?: Context): boolean {
-        const context = providedContext ? providedContext : this.module.focus.getContext();
-        const rootNode = context.token.rootNode as Statement;
-=======
      * logic: checks if Statement body is empty and if all tokens of Statement are empty
      */
     canDeleteStatement(providedContext?: Context): boolean {
@@ -462,54 +456,20 @@
     canDeleteExpression(providedContext?: Context): boolean {
         const context = providedContext ? providedContext : this.module.focus.getContext();
         const rootNode = context.token.rootNode as Expression;
->>>>>>> 15fc6e65
 
         for (let i = 0; i < rootNode.tokens.length; i++) {
             if (
                 !(rootNode.tokens[i] instanceof TypedEmptyExpr) &&
                 !(rootNode.tokens[i] instanceof NonEditableTkn) &&
-<<<<<<< HEAD
-                !(rootNode.tokens[i] instanceof IdentifierTkn)
-            )
-                return false;
-        }
-
-        if (rootNode.hasBody()) {
-            for (let i = 0; i < rootNode.body.length; i++) {
-                if (!(rootNode.body[i] instanceof EmptyLineStmt)) return false;
-            }
-=======
+                !(rootNode.tokens[i] instanceof IdentifierTkn) &&
                 !(rootNode.tokens[i] instanceof OperatorTkn)
             )
                 return false;
->>>>>>> 15fc6e65
         }
 
         return true;
     }
 
-<<<<<<< HEAD
-    /**
-     * logic: checks if all tokens of Expression are empty
-     */
-    canDeleteExpression(providedContext?: Context): boolean {
-        const context = providedContext ? providedContext : this.module.focus.getContext();
-        const rootNode = context.token.rootNode as Expression;
-
-        for (let i = 0; i < rootNode.tokens.length; i++) {
-            if (
-                !(rootNode.tokens[i] instanceof TypedEmptyExpr) &&
-                !(rootNode.tokens[i] instanceof NonEditableTkn) &&
-                !(rootNode.tokens[i] instanceof OperatorTkn)
-            )
-                return false;
-        }
-
-        return true;
-    }
-
-=======
->>>>>>> 15fc6e65
     /**
      *
      * logic: checks if at the end of a statement, and not text editable.
