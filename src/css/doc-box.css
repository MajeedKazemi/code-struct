.doc-box-container {
    position: absolute;
    box-shadow: 0px 0px 20px 0px #5d5d5d;
    width: 400px;
    height: 330px;
    left: calc(50% - 150px);
    top: calc(50% - 125px);
    background-color: #fff;
    border-radius: 7px;
    overflow: hidden;
    resize: both;

    font-family: "Courier New", Courier, monospace;
}

.focused-header {
    background-color: #6699aa !important;
}

.doc-box-header {
    height: 25px;
    display: flex;
    flex-direction: row;
    align-items: center;

    background-color: #6699aa70;

    transition: background-color 0.15s ease-in-out;
    -webkit-transition: background-color 0.15s ease-in-out;
    -moz-transition: background-color 0.15s ease-in-out;
    -o-transition: background-color 0.15s ease-in-out;
    -ms-transition: background-color 0.15s ease-in-out;

    cursor: grab;
}

.doc-box-header:hover {
    background-color: #578;
}

.doc-title {
    color: #fff;
    font-size: 16px;
    margin: 0 0 0 15px;
}

.close-button {
    margin-left: auto;
    margin-top: 1px;
    font-weight: bold;
    color: #fff;
    font-size: 27px;

    transition: background-color 0.15s ease-in-out;
    -webkit-transition: background-color 0.15s ease-in-out;
    -moz-transition: background-color 0.15s ease-in-out;
    -o-transition: background-color 0.15s ease-in-out;
    -ms-transition: background-color 0.15s ease-in-out;

    cursor: pointer;
    padding: 0px 10px;
}

.close-button:hover {
    color: #000;
}

.doc-body {
    overflow-y: auto;
    width: calc(100% - 30px);
    height: calc(100% - 25px);
    padding: 0 15px 0 15px;
    font-family: monospace;
    font-size: 15px;
}

.doc-editor {
    width: 100%;
    height: 125px;
    border: solid 1px #eee;
}

.doc-body::-webkit-scrollbar {
    background: #ccc;
    margin: 5px;
    width: 8px;
}

.doc-body::-webkit-scrollbar-track {
    background: #ebebeb;
}

.doc-body::-webkit-scrollbar-thumb {
    border: none;
    background-color: #b8ccd1;
    border-radius: 0px;
}

div.doc-body p span.italics {
    font-style: italic;
}

div.doc-body p span.bold {
    font-weight: bold;
}

div.doc-body > div.doc-editor:nth-last-child(1) {
    margin-bottom: 7%;
}

.doc-editor-container {
    width: 100%;
    border-radius: 5px;
    overflow: hidden;
    box-shadow: 0 0 5px 1px #888;
    margin-bottom: 15px;
}

.doc-example-console {
    background-color: #ccc;
    height: 125px;
    font-size: 14px;
    font-weight: bold;
    padding: 5px;
}

.doc-example-console p {
    padding: 0;
    margin: 0;
}

.doc-editor-header {
    background-color: #d9e7ee;
    font-weight: bold;
    padding: 5px 15px;
    font-size: 12px;
}

.doc-example-btn {
    padding: 5px 10px !important;
    font-size: 12px !important;
}

.reset-editor-btn {
    visibility: hidden;
}

<<<<<<< HEAD
.block-vs-text-table-container {
    border-radius: 5px;
    box-shadow: 0 0 5px 1px #888;
}

.block-vs-text-table-header {
    height: 20px;
    background-color: #d9e7ee;
    display: flex;
    flex-direction: row;
    justify-content: space-between;
    align-items: center;
    padding: 5px 15px;
    font-size: 12px;
    font-weight: bold;
}

.image-container {
    flex-direction: row;
    justify-content: space-between;
    display: flex;
    align-items: start;
    padding: 15px;
}

.image-container img {
    width: 48%;
=======
.console-output{
    height: 100%;
    overflow-y: scroll;
>>>>>>> c60ee2de
}<|MERGE_RESOLUTION|>--- conflicted
+++ resolved
@@ -145,7 +145,6 @@
     visibility: hidden;
 }
 
-<<<<<<< HEAD
 .block-vs-text-table-container {
     border-radius: 5px;
     box-shadow: 0 0 5px 1px #888;
@@ -173,9 +172,9 @@
 
 .image-container img {
     width: 48%;
-=======
-.console-output{
+}
+
+.console-output {
     height: 100%;
     overflow-y: scroll;
->>>>>>> c60ee2de
 }