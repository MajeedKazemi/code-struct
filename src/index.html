<!DOCTYPE html>
<html>

<head>
    <meta charset="UTF-8">
    <title>Nova: text-based programming for beginners</title>
</head>

<body>
    <div id="editor-container">
        <div id="editor-toolbox">
            <div class="group">
                <p>Function Calls</p>
                <div id="add-print-btn" class="button">print()</div>
                <div id="add-randint-btn" class="button">randint()</div>
            </div>

<<<<<<< HEAD
            <div class="group">
                <p>Variable Declaration</p>
                <div id="add-var-btn" class="button"><span class="hole-toolbox"></span> = <span
                        class="hole-toolbox"></span></div>
=======
            </br>
            <div id="add-while-expr-btn" class="toolbox-btn">while --- :</div>
            <div id="add-if-expr-btn" class="toolbox-btn">if --- :</div>
            <div id="add-for-expr-btn" class="toolbox-btn">for --- in --- :</div>

            </br>

            <div id="variables">
                <div id="add-var-btn" class="toolbox-btn">--- = ---</div>
>>>>>>> 38128048
            </div>

            <div class="group">
                <p>Literals</p>
                <div id="add-str-btn" class="button">"txt"</div>
                <div id="add-num-btn" class="button">123</div>
                <div id="add-true-btn" class="button">True</div>
                <div id="add-false-btn" class="button">False</div>
            </div>

<<<<<<< HEAD
            <div class="group">
                <p>Operations</p>
                <div id="add-bin-add-expr-btn" class="button"><span class="hole-toolbox"></span> + <span
                        class="hole-toolbox"></span>
                </div>
                <div id="add-bin-sub-expr-btn" class="button"><span class="hole-toolbox"></span> - <span
                        class="hole-toolbox"></span>
                </div>
                <div id="add-bin-mul-expr-btn" class="button"><span class="hole-toolbox"></span> * <span
                        class="hole-toolbox"></span>
                </div>
                <div id="add-bin-div-expr-btn" class="button"><span class="hole-toolbox"></span> / <span
                        class="hole-toolbox"></span>
                </div>
            </div>
=======
            </br>
            <div id="add-bin-add-expr-btn" class="toolbox-btn">--- + ---</div>
            <div id="add-bin-sub-expr-btn" class="toolbox-btn">--- - ---</div>
            <div id="add-bin-mul-expr-btn" class="toolbox-btn">--- * ---</div>
            <div id="add-bin-div-expr-btn" class="toolbox-btn">--- / ---</div>

            </br>
            <div id="add-bin-and-expr-btn" class="toolbox-btn">--- and ---</div>
            <div id="add-bin-or-expr-btn" class="toolbox-btn">--- or ---</div>
            <div id="add-unary-not-expr-btn" class="toolbox-btn">not ---</div>

            </br>
            <div id="add-comp-eq-expr-btn" class="toolbox-btn">--- == ---</div>
            <div id="add-comp-neq-expr-btn" class="toolbox-btn">--- != ---</div>
            <div id="add-comp-lt-expr-btn" class="toolbox-btn">--- &lt; ---</div>
            <div id="add-comp-lte-expr-btn" class="toolbox-btn">--- &lt;= ---</div>
            <div id="add-comp-gt-expr-btn" class="toolbox-btn">--- &gt; ---</div>
            <div id="add-comp-gte-expr-btn" class="toolbox-btn">--- &gt;= ---</div>
>>>>>>> 38128048
        </div>
        <div id="editor"></div>
    </div>
</body>

</html><|MERGE_RESOLUTION|>--- conflicted
+++ resolved
@@ -15,12 +15,6 @@
                 <div id="add-randint-btn" class="button">randint()</div>
             </div>
 
-<<<<<<< HEAD
-            <div class="group">
-                <p>Variable Declaration</p>
-                <div id="add-var-btn" class="button"><span class="hole-toolbox"></span> = <span
-                        class="hole-toolbox"></span></div>
-=======
             </br>
             <div id="add-while-expr-btn" class="toolbox-btn">while --- :</div>
             <div id="add-if-expr-btn" class="toolbox-btn">if --- :</div>
@@ -30,7 +24,6 @@
 
             <div id="variables">
                 <div id="add-var-btn" class="toolbox-btn">--- = ---</div>
->>>>>>> 38128048
             </div>
 
             <div class="group">
@@ -41,23 +34,6 @@
                 <div id="add-false-btn" class="button">False</div>
             </div>
 
-<<<<<<< HEAD
-            <div class="group">
-                <p>Operations</p>
-                <div id="add-bin-add-expr-btn" class="button"><span class="hole-toolbox"></span> + <span
-                        class="hole-toolbox"></span>
-                </div>
-                <div id="add-bin-sub-expr-btn" class="button"><span class="hole-toolbox"></span> - <span
-                        class="hole-toolbox"></span>
-                </div>
-                <div id="add-bin-mul-expr-btn" class="button"><span class="hole-toolbox"></span> * <span
-                        class="hole-toolbox"></span>
-                </div>
-                <div id="add-bin-div-expr-btn" class="button"><span class="hole-toolbox"></span> / <span
-                        class="hole-toolbox"></span>
-                </div>
-            </div>
-=======
             </br>
             <div id="add-bin-add-expr-btn" class="toolbox-btn">--- + ---</div>
             <div id="add-bin-sub-expr-btn" class="toolbox-btn">--- - ---</div>
@@ -76,7 +52,6 @@
             <div id="add-comp-lte-expr-btn" class="toolbox-btn">--- &lt;= ---</div>
             <div id="add-comp-gt-expr-btn" class="toolbox-btn">--- &gt; ---</div>
             <div id="add-comp-gte-expr-btn" class="toolbox-btn">--- &gt;= ---</div>
->>>>>>> 38128048
         </div>
         <div id="editor"></div>
     </div>
