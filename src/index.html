--- conflicted
+++ resolved
@@ -7,7 +7,6 @@
 </head>
 
 <body>
-<<<<<<< HEAD
         <div id="editor-container">
                 <div id="editor-toolbox">
                         <div class="group">
@@ -29,6 +28,14 @@
                                 <div id="add-for-expr-btn" class="button">for <span class="hole-toolbox"></span> in
                                         <span class="hole-toolbox"></span> :
                                 </div>
+                        </div>
+
+                        <div class="group" id="variables">
+                                <p>Methods</p>
+                                <div id="add-split-method-call-btn" class="button">.split(---)</div>
+                                <div id="add-join-method-call-btn" class="button">.join(---)</div>
+                                <div id="add-find-method-call-btn" class="button">.find(---)</div>
+                                <div id="add-replace-method-call-btn" class="button">.replace(---)</div>
                         </div>
 
                         <div class="group" id="variables">
@@ -107,61 +114,6 @@
                         </div>
                 </div>
                 <div id="editor"></div>
-=======
-    <div id="editor-container">
-        <div id="editor-toolbox">
-            <div id="add-print-btn" class="toolbox-btn">print()</div>
-            <div id="add-randint-btn" class="toolbox-btn">randint()</div>
-
-            </br>
-            <div id="add-while-expr-btn" class="toolbox-btn">while --- :</div>
-            <div id="add-if-expr-btn" class="toolbox-btn">if --- :</div>
-            <div id="add-elif-expr-btn" class="toolbox-btn">elif --- :</div>
-            <div id="add-else-expr-btn" class="toolbox-btn">else:</div>
-            <div id="add-for-expr-btn" class="toolbox-btn">for --- in --- :</div>
-
-            </br>
-
-            <div id="variables">
-                <div id="add-var-btn" class="toolbox-btn">--- = ---</div>
-            </div>
-
-            <br />
-            <div id="add-str-btn" class="toolbox-btn">"txt"</div>
-            <div id="add-num-btn" class="toolbox-btn">123</div>
-            <div id="add-true-btn" class="toolbox-btn">True</div>
-            <div id="add-false-btn" class="toolbox-btn">False</div>
-            
-            <br/>
-            <div id="add-split-method-call-btn" class="toolbox-btn">.split(---)</div>
-            <div id="add-join-method-call-btn" class="toolbox-btn">.join(---)</div>
-            <div id="add-find-method-call-btn" class="toolbox-btn">.find(---)</div>
-            <div id="add-replace-method-call-btn" class="toolbox-btn">.replace(---)</div>
-
-            <br/>
-            <div id="add-list-literal-btn" class="toolbox-btn">[]</div>
-            <div id="add-list-item-btn" class="toolbox-btn">---</div>
-            <div id="add-list-append-stmt-btn" class="toolbox-btn">---.append(---)</div>
-
-            </br>
-            <div id="add-bin-add-expr-btn" class="toolbox-btn">--- + ---</div>
-            <div id="add-bin-sub-expr-btn" class="toolbox-btn">--- - ---</div>
-            <div id="add-bin-mul-expr-btn" class="toolbox-btn">--- * ---</div>
-            <div id="add-bin-div-expr-btn" class="toolbox-btn">--- / ---</div>
-
-            </br>
-            <div id="add-bin-and-expr-btn" class="toolbox-btn">--- and ---</div>
-            <div id="add-bin-or-expr-btn" class="toolbox-btn">--- or ---</div>
-            <div id="add-unary-not-expr-btn" class="toolbox-btn">not ---</div>
-
-            </br>
-            <div id="add-comp-eq-expr-btn" class="toolbox-btn">--- == ---</div>
-            <div id="add-comp-neq-expr-btn" class="toolbox-btn">--- != ---</div>
-            <div id="add-comp-lt-expr-btn" class="toolbox-btn">--- &lt; ---</div>
-            <div id="add-comp-lte-expr-btn" class="toolbox-btn">--- &lt;= ---</div>
-            <div id="add-comp-gt-expr-btn" class="toolbox-btn">--- &gt; ---</div>
-            <div id="add-comp-gte-expr-btn" class="toolbox-btn">--- &gt;= ---</div>
->>>>>>> 414d1c2a
         </div>
 </body>
 
